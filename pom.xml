<<<<<<< HEAD
<?xml version="1.0" encoding="UTF-8"?>
<project xmlns="http://maven.apache.org/POM/4.0.0" xmlns:xsi="http://www.w3.org/2001/XMLSchema-instance"
		xsi:schemaLocation="http://maven.apache.org/POM/4.0.0 https://maven.apache.org/xsd/maven-4.0.0.xsd">
	<modelVersion>4.0.0</modelVersion>

	<groupId>io.github.mtrevisan</groupId>
	<artifactId>boxon</artifactId>
	<version>3.0.1-SNAPSHOT</version>

	<packaging>jar</packaging>

	<name>Boxon</name>
	<description>Library for declarative, bit-level, parsing of a message</description>
	<url>https://github.com/mtrevisan/Boxon</url>
	<inceptionYear>2020</inceptionYear>
	<licenses>
		<license>
			<name>MIT License</name>
			<url>https://opensource.org/licenses/MIT</url>
			<distribution>repo</distribution>
		</license>
	</licenses>
	<developers>
		<developer>
			<id>mtrevixan</id>
			<name>Mauro Trevisan</name>
			<url>https://github.com/mtrevisan/</url>
			<roles>
				<role>Administrator</role>
				<role>Developer</role>
			</roles>
			<timezone>Europe/Rome</timezone>
			<properties>
				<picUrl>https://i.postimg.cc/5tphfyN6/mtrevixan.jpg</picUrl>
			</properties>
		</developer>
	</developers>

	<scm>
		<url>https://github.com/mtrevisan/Boxon</url>
		<connection>scm:git:https://github.com/mtrevisan/Boxon</connection>
	</scm>

	<issueManagement>
		<system>GitHub Issues</system>
		<url>https://github.com/mtrevisan/boxon/issues</url>
	</issueManagement>

	<properties>
		<project.build.sourceEncoding>UTF-8</project.build.sourceEncoding>
		<project.reporting.outputEncoding>UTF-8</project.reporting.outputEncoding>

		<java.version>1.11</java.version>
		<maven.compiler.source>11</maven.compiler.source>
		<maven.compiler.target>11</maven.compiler.target>

		<javadoc.html.version>-html5</javadoc.html.version>

		<!-- Profiles & Build -->
		<!-- https://mvnrepository.com/artifact/org.apache.maven.plugins/maven-deploy-plugin -->
		<maven-deploy-plugin.version>2.8.2</maven-deploy-plugin.version>
		<!-- https://mvnrepository.com/artifact/org.apache.maven.plugins/maven-gpg-plugin -->
		<maven-gpg-plugin.version>3.0.1</maven-gpg-plugin.version>
		<!-- https://mvnrepository.com/artifact/org.sonatype.plugins/nexus-staging-maven-plugin -->
		<sonatype.nexus-staging-maven-plugin.version>1.6.13</sonatype.nexus-staging-maven-plugin.version>
		<!-- https://mvnrepository.com/artifact/org.apache.maven.plugins/maven-source-plugin -->
		<maven-source-plugin.version>3.2.1</maven-source-plugin.version>
		<!-- https://mvnrepository.com/artifact/org.apache.maven.plugins/maven-javadoc-plugin -->
		<maven-javadoc-plugin.version>3.4.0</maven-javadoc-plugin.version>
		<!-- https://mvnrepository.com/artifact/org.apache.maven.plugins/maven-surefire-plugin -->
		<maven-surefire-plugin.version>2.22.2</maven-surefire-plugin.version>
		<!-- https://mvnrepository.com/artifact/org.apache.maven.plugins/maven-compiler-plugin -->
		<maven-compiler-plugin.version>3.10.1</maven-compiler-plugin.version>
		<!-- https://mvnrepository.com/artifact/org.apache.maven.plugins/maven-help-plugin -->
		<maven-help-plugin.version>3.2.0</maven-help-plugin.version>

		<!-- ClassGraph -->
		<!-- https://mvnrepository.com/artifact/io.github.classgraph/classgraph -->
		<github.classgraph.version>4.8.147</github.classgraph.version>

		<!-- Spring Expression -->
		<!-- https://mvnrepository.com/artifact/org.springframework/spring-expression -->
		<springframework.spring-expression.version>5.3.21</springframework.spring-expression.version>

		<!-- FreeMarker -->
		<!-- https://mvnrepository.com/artifact/org.freemarker/freemarker -->
		<freemarker.freemarker.version>2.3.31</freemarker.freemarker.version>

		<!-- Logging -->
		<!-- https://mvnrepository.com/artifact/org.slf4j/slf4j-api -->
		<slf4j.slf4j-api.version>1.7.36</slf4j.slf4j-api.version>
		<!-- https://mvnrepository.com/artifact/ch.qos.logback/logback-classic -->
		<logback.logback-classic.version>1.2.11</logback.logback-classic.version>

		<!-- JUnit -->
		<!-- https://mvnrepository.com/artifact/org.junit.jupiter/junit-jupiter-engine -->
		<junit.junit-jupiter-engine.version>5.8.2</junit.junit-jupiter-engine.version>
	</properties>

	<repositories>
		<repository>
			<id>java-net-repo</id>
			<url>https://maven.java.net/content/repositories/public/</url>
		</repository>
		<repository>
			<id>java-apache-repo</id>
			<url>https://repo.maven.apache.org/maven2/</url>
		</repository>
		<repository>
			<id>java-spring-repo</id>
			<url>https://repo.spring.io/ui/native/release/</url>
		</repository>
	</repositories>

	<profiles>
		<profile>
			<id>stage</id>
			<activation>
				<activeByDefault>true</activeByDefault>
			</activation>
			<build>
				<plugins>
					<!-- Deploy -->
					<plugin>
						<groupId>org.apache.maven.plugins</groupId>
						<artifactId>maven-deploy-plugin</artifactId>
						<version>${maven-deploy-plugin.version}</version>
					</plugin>
				</plugins>
			</build>
		</profile>
		<profile>
			<!-- mvn clean deploy -Prelease -U -Dmaven.test.skip=true -->
			<!-- https://stackoverflow.com/questions/41265266/how-to-solve-inaccessibleobjectexception-unable-to-make-member-accessible-m/41265267#41265267 -->
			<id>release</id>
			<properties>
				<gpg.executable>gpg</gpg.executable>
			</properties>
			<build>
				<plugins>
					<!-- Signing JAR Files -->
					<plugin>
						<groupId>org.apache.maven.plugins</groupId>
						<artifactId>maven-gpg-plugin</artifactId>
						<version>${maven-gpg-plugin.version}</version>
						<executions>
							<execution>
								<id>sign-artifacts</id>
								<phase>verify</phase>
								<goals>
									<goal>sign</goal>
								</goals>
							</execution>
						</executions>
					</plugin>
					<!-- Nexus Staging Plugin -->
					<plugin>
						<groupId>org.sonatype.plugins</groupId>
						<artifactId>nexus-staging-maven-plugin</artifactId>
						<version>${sonatype.nexus-staging-maven-plugin.version}</version>
						<extensions>true</extensions>
						<executions>
							<execution>
								<id>default-deploy</id>
								<phase>deploy</phase>
								<goals>
									<goal>deploy</goal>
								</goals>
							</execution>
						</executions>
						<configuration>
							<!-- The Base URL of Nexus instance where we want to stage -->
							<serverId>sonatype-nexus-staging</serverId>
							<nexusUrl>https://oss.sonatype.org/</nexusUrl>
							<autoReleaseAfterClose>true</autoReleaseAfterClose>
						</configuration>
					</plugin>
					<!-- Source -->
					<plugin>
						<groupId>org.apache.maven.plugins</groupId>
						<artifactId>maven-source-plugin</artifactId>
						<version>${maven-source-plugin.version}</version>
						<executions>
							<execution>
								<id>attach-sources</id>
								<goals>
									<goal>jar-no-fork</goal>
								</goals>
							</execution>
						</executions>
					</plugin>
					<!-- JavaDoc -->
					<plugin>
						<groupId>org.apache.maven.plugins</groupId>
						<artifactId>maven-javadoc-plugin</artifactId>
						<version>${maven-javadoc-plugin.version}</version>
						<executions>
							<execution>
								<id>attach-javadoc</id>
								<phase>package</phase>
								<goals>
									<goal>jar</goal>
								</goals>
								<configuration>
									<additionalOptions>${javadoc.html.version}</additionalOptions>
									<javadocExecutable>${java.home}/bin/javadoc</javadocExecutable>
									<locale>en</locale>
								</configuration>
							</execution>
						</executions>
					</plugin>
				</plugins>
			</build>

			<distributionManagement>
				<snapshotRepository>
					<id>sonatype-nexus-snapshots</id>
					<name>Sonatype Nexus Snapshots</name>
					<url>https://oss.sonatype.org/content/repositories/snapshots/</url>
					<uniqueVersion>true</uniqueVersion>
				</snapshotRepository>
				<repository>
					<id>sonatype-nexus-staging</id>
					<name>Nexus Release Repository</name>
					<url>https://oss.sonatype.org/service/local/staging/deploy/maven2/</url>
					<uniqueVersion>false</uniqueVersion>
				</repository>
			</distributionManagement>
		</profile>
	</profiles>

	<build>
		<plugins>
			<!-- Surefire -->
			<plugin>
				<groupId>org.apache.maven.plugins</groupId>
				<artifactId>maven-surefire-plugin</artifactId>
				<version>${maven-surefire-plugin.version}</version>
				<configuration>
					<argLine>
						--add-opens io.github.mtrevisan.boxon/io.github.mtrevisan.boxon.annotations.checksummers=ALL-UNNAMED
						--add-opens io.github.mtrevisan.boxon/io.github.mtrevisan.boxon.annotations.converters=ALL-UNNAMED
						--add-opens io.github.mtrevisan.boxon/io.github.mtrevisan.boxon.annotations.validators=ALL-UNNAMED
						--add-opens io.github.mtrevisan.boxon/io.github.mtrevisan.boxon.core=spring.core,ALL-UNNAMED
						--add-opens io.github.mtrevisan.boxon/io.github.mtrevisan.boxon.core.codecs=ALL-UNNAMED
						--add-opens io.github.mtrevisan.boxon/io.github.mtrevisan.boxon.core.codecs.queclink=spring.core,spring.expression
						--add-opens io.github.mtrevisan.boxon/io.github.mtrevisan.boxon.core.helpers=ALL-UNNAMED
						--add-opens io.github.mtrevisan.boxon/io.github.mtrevisan.boxon.core.parsers=spring.core,ALL-UNNAMED
						--add-opens io.github.mtrevisan.boxon/io.github.mtrevisan.boxon.core.parsers.matchers=ALL-UNNAMED
						--add-opens io.github.mtrevisan.boxon/io.github.mtrevisan.boxon.helpers=ALL-UNNAMED
						--add-opens io.github.mtrevisan.boxon/io.github.mtrevisan.boxon.io=ALL-UNNAMED
						--add-opens io.github.mtrevisan.boxon/io.github.mtrevisan.boxon.semanticversioning=ALL-UNNAMED
					</argLine>
				</configuration>
			</plugin>
			<!-- Compiler -->
			<plugin>
				<groupId>org.apache.maven.plugins</groupId>
				<artifactId>maven-compiler-plugin</artifactId>
				<version>${maven-compiler-plugin.version}</version>
				<configuration>
					<source>${maven.compiler.source}</source>
					<target>${maven.compiler.target}</target>
					<encoding>${project.build.sourceEncoding}</encoding>
					<showDeprecation>true</showDeprecation>
					<!--
					  TODO:
						 Remove .mvn/jvm.config after OSSRH-66257, NEXUS-26993 are fixed,
						 possibly via https://github.com/sonatype/nexus-maven-plugins/pull/91
						 Content of the file is:
							&#45;&#45;add-opens java.base/java.io=ALL-UNNAMED
							&#45;&#45;add-opens java.base/java.lang=ALL-UNNAMED
							&#45;&#45;add-opens java.base/java.lang.reflect=ALL-UNNAMED
							&#45;&#45;add-opens java.base/java.text=ALL-UNNAMED
							&#45;&#45;add-opens java.base/java.util=ALL-UNNAMED
							&#45;&#45;add-opens java.base/java.util.concurrent=ALL-UNNAMED
							&#45;&#45;add-opens java.desktop/java.awt.font=ALL-UNNAMED
					-->
				</configuration>
			</plugin>
			<!-- Help -->
			<!-- display active profile in compile phase -->
			<plugin>
				<groupId>org.apache.maven.plugins</groupId>
				<artifactId>maven-help-plugin</artifactId>
				<version>${maven-help-plugin.version}</version>
				<executions>
					<execution>
						<id>show-profiles</id>
						<phase>compile</phase>
						<goals>
							<goal>active-profiles</goal>
						</goals>
					</execution>
				</executions>
			</plugin>
			<!-- Templating -->
			<!-- https://mvnrepository.com/artifact/org.codehaus.mojo/templating-maven-plugin -->
			<plugin>
				<groupId>org.codehaus.mojo</groupId>
				<artifactId>templating-maven-plugin</artifactId>
				<version>1.0.0</version>
				<executions>
					<execution>
						<id>generate-version-class</id>
						<goals>
							<goal>filter-sources</goal>
						</goals>
					</execution>
				</executions>
			</plugin>
		</plugins>
	</build>

	<dependencies>
		<!-- ClassGraph -->
		<dependency>
			<groupId>io.github.classgraph</groupId>
			<artifactId>classgraph</artifactId>
			<version>${github.classgraph.version}</version>
		</dependency>

		<!-- SpEL -->
		<dependency>
			<groupId>org.springframework</groupId>
			<artifactId>spring-expression</artifactId>
			<version>${springframework.spring-expression.version}</version>
		</dependency>

		<!-- FreeMarker -->
		<dependency>
			<groupId>org.freemarker</groupId>
			<artifactId>freemarker</artifactId>
			<version>${freemarker.freemarker.version}</version>
		</dependency>

		<!-- Logging -->
		<dependency>
			<groupId>org.slf4j</groupId>
			<artifactId>slf4j-api</artifactId>
			<version>${slf4j.slf4j-api.version}</version>
		</dependency>
		<dependency>
			<groupId>ch.qos.logback</groupId>
			<artifactId>logback-classic</artifactId>
			<version>${logback.logback-classic.version}</version>
			<scope>test</scope>
			<optional>true</optional>
		</dependency>

		<!-- JUnit -->
		<dependency>
			<groupId>org.junit.jupiter</groupId>
			<artifactId>junit-jupiter-engine</artifactId>
			<version>${junit.junit-jupiter-engine.version}</version>
			<scope>test</scope>
		</dependency>
	</dependencies>
</project>
=======
<?xml version="1.0" encoding="UTF-8"?>
<project xmlns="http://maven.apache.org/POM/4.0.0" xmlns:xsi="http://www.w3.org/2001/XMLSchema-instance"
		xsi:schemaLocation="http://maven.apache.org/POM/4.0.0 https://maven.apache.org/xsd/maven-4.0.0.xsd">
	<modelVersion>4.0.0</modelVersion>

	<groupId>io.github.mtrevisan</groupId>
	<artifactId>boxon</artifactId>
	<version>3.0.1-SNAPSHOT</version>

	<packaging>jar</packaging>

	<name>Boxon</name>
	<description>Library for declarative, bit-level, parsing of a message</description>
	<url>https://github.com/mtrevisan/Boxon</url>
	<inceptionYear>2020</inceptionYear>
	<licenses>
		<license>
			<name>MIT License</name>
			<url>https://opensource.org/licenses/MIT</url>
			<distribution>repo</distribution>
		</license>
	</licenses>
	<developers>
		<developer>
			<id>mtrevixan</id>
			<name>Mauro Trevisan</name>
			<url>https://github.com/mtrevisan/</url>
			<roles>
				<role>Administrator</role>
				<role>Developer</role>
			</roles>
			<timezone>Europe/Rome</timezone>
			<properties>
				<picUrl>https://i.postimg.cc/5tphfyN6/mtrevixan.jpg</picUrl>
			</properties>
		</developer>
	</developers>

	<scm>
		<url>https://github.com/mtrevisan/Boxon</url>
		<connection>scm:git:https://github.com/mtrevisan/Boxon</connection>
	</scm>

	<issueManagement>
		<system>GitHub Issues</system>
		<url>https://github.com/mtrevisan/boxon/issues</url>
	</issueManagement>

	<properties>
		<project.build.sourceEncoding>UTF-8</project.build.sourceEncoding>
		<project.reporting.outputEncoding>UTF-8</project.reporting.outputEncoding>

		<java.version>1.11</java.version>
		<maven.compiler.source>11</maven.compiler.source>
		<maven.compiler.target>11</maven.compiler.target>

		<javadoc.html.version>-html5</javadoc.html.version>

		<!-- Profiles & Build -->
		<!-- https://mvnrepository.com/artifact/org.apache.maven.plugins/maven-deploy-plugin -->
		<maven-deploy-plugin.version>2.8.2</maven-deploy-plugin.version>
		<!-- https://mvnrepository.com/artifact/org.apache.maven.plugins/maven-gpg-plugin -->
		<maven-gpg-plugin.version>3.0.1</maven-gpg-plugin.version>
		<!-- https://mvnrepository.com/artifact/org.sonatype.plugins/nexus-staging-maven-plugin -->
		<sonatype.nexus-staging-maven-plugin.version>1.6.13</sonatype.nexus-staging-maven-plugin.version>
		<!-- https://mvnrepository.com/artifact/org.apache.maven.plugins/maven-source-plugin -->
		<maven-source-plugin.version>3.2.1</maven-source-plugin.version>
		<!-- https://mvnrepository.com/artifact/org.apache.maven.plugins/maven-javadoc-plugin -->
		<maven-javadoc-plugin.version>3.4.0</maven-javadoc-plugin.version>
		<!-- https://mvnrepository.com/artifact/org.apache.maven.plugins/maven-surefire-plugin -->
		<maven-surefire-plugin.version>2.22.2</maven-surefire-plugin.version>
		<!-- https://mvnrepository.com/artifact/org.apache.maven.plugins/maven-compiler-plugin -->
		<maven-compiler-plugin.version>3.10.1</maven-compiler-plugin.version>
		<!-- https://mvnrepository.com/artifact/org.apache.maven.plugins/maven-help-plugin -->
		<maven-help-plugin.version>3.2.0</maven-help-plugin.version>

		<!-- ClassGraph -->
		<!-- https://mvnrepository.com/artifact/io.github.classgraph/classgraph -->
		<github.classgraph.version>4.8.148</github.classgraph.version>

		<!-- Spring Expression -->
		<!-- https://mvnrepository.com/artifact/org.springframework/spring-expression -->
		<springframework.spring-expression.version>5.3.21</springframework.spring-expression.version>

		<!-- FreeMarker -->
		<!-- https://mvnrepository.com/artifact/org.freemarker/freemarker -->
		<freemarker.freemarker.version>2.3.31</freemarker.freemarker.version>

		<!-- Logging -->
		<!-- https://mvnrepository.com/artifact/org.slf4j/slf4j-api -->
		<slf4j.slf4j-api.version>1.7.36</slf4j.slf4j-api.version>
		<!-- https://mvnrepository.com/artifact/ch.qos.logback/logback-classic -->
		<logback.logback-classic.version>1.2.11</logback.logback-classic.version>

		<!-- JUnit -->
		<!-- https://mvnrepository.com/artifact/org.junit.jupiter/junit-jupiter-engine -->
		<junit.junit-jupiter-engine.version>5.8.2</junit.junit-jupiter-engine.version>
	</properties>

	<repositories>
		<repository>
			<id>java-net-repo</id>
			<url>https://maven.java.net/content/repositories/public/</url>
		</repository>
		<repository>
			<id>java-apache-repo</id>
			<url>https://repo.maven.apache.org/maven2/</url>
		</repository>
		<repository>
			<id>java-spring-repo</id>
			<url>https://repo.spring.io/ui/native/release/</url>
		</repository>
	</repositories>

	<profiles>
		<profile>
			<id>stage</id>
			<activation>
				<activeByDefault>true</activeByDefault>
			</activation>
			<build>
				<plugins>
					<!-- Deploy -->
					<plugin>
						<groupId>org.apache.maven.plugins</groupId>
						<artifactId>maven-deploy-plugin</artifactId>
						<version>${maven-deploy-plugin.version}</version>
					</plugin>
				</plugins>
			</build>
		</profile>
		<profile>
			<!-- mvn clean deploy -Prelease -U -Dmaven.test.skip=true -->
			<!-- https://stackoverflow.com/questions/41265266/how-to-solve-inaccessibleobjectexception-unable-to-make-member-accessible-m/41265267#41265267 -->
			<id>release</id>
			<properties>
				<gpg.executable>gpg</gpg.executable>
			</properties>
			<build>
				<plugins>
					<!-- Signing JAR Files -->
					<plugin>
						<groupId>org.apache.maven.plugins</groupId>
						<artifactId>maven-gpg-plugin</artifactId>
						<version>${maven-gpg-plugin.version}</version>
						<executions>
							<execution>
								<id>sign-artifacts</id>
								<phase>verify</phase>
								<goals>
									<goal>sign</goal>
								</goals>
							</execution>
						</executions>
					</plugin>
					<!-- Nexus Staging Plugin -->
					<plugin>
						<groupId>org.sonatype.plugins</groupId>
						<artifactId>nexus-staging-maven-plugin</artifactId>
						<version>${sonatype.nexus-staging-maven-plugin.version}</version>
						<extensions>true</extensions>
						<executions>
							<execution>
								<id>default-deploy</id>
								<phase>deploy</phase>
								<goals>
									<goal>deploy</goal>
								</goals>
							</execution>
						</executions>
						<configuration>
							<!-- The Base URL of Nexus instance where we want to stage -->
							<serverId>sonatype-nexus-staging</serverId>
							<nexusUrl>https://oss.sonatype.org/</nexusUrl>
							<autoReleaseAfterClose>true</autoReleaseAfterClose>
						</configuration>
					</plugin>
					<!-- Source -->
					<plugin>
						<groupId>org.apache.maven.plugins</groupId>
						<artifactId>maven-source-plugin</artifactId>
						<version>${maven-source-plugin.version}</version>
						<executions>
							<execution>
								<id>attach-sources</id>
								<goals>
									<goal>jar-no-fork</goal>
								</goals>
							</execution>
						</executions>
					</plugin>
					<!-- JavaDoc -->
					<plugin>
						<groupId>org.apache.maven.plugins</groupId>
						<artifactId>maven-javadoc-plugin</artifactId>
						<version>${maven-javadoc-plugin.version}</version>
						<executions>
							<execution>
								<id>attach-javadoc</id>
								<phase>package</phase>
								<goals>
									<goal>jar</goal>
								</goals>
								<configuration>
									<additionalOptions>${javadoc.html.version}</additionalOptions>
									<javadocExecutable>${java.home}/bin/javadoc</javadocExecutable>
									<locale>en</locale>
								</configuration>
							</execution>
						</executions>
					</plugin>
				</plugins>
			</build>

			<distributionManagement>
				<snapshotRepository>
					<id>sonatype-nexus-snapshots</id>
					<name>Sonatype Nexus Snapshots</name>
					<url>https://oss.sonatype.org/content/repositories/snapshots/</url>
					<uniqueVersion>true</uniqueVersion>
				</snapshotRepository>
				<repository>
					<id>sonatype-nexus-staging</id>
					<name>Nexus Release Repository</name>
					<url>https://oss.sonatype.org/service/local/staging/deploy/maven2/</url>
					<uniqueVersion>false</uniqueVersion>
				</repository>
			</distributionManagement>
		</profile>
	</profiles>

	<build>
		<plugins>
			<!-- Surefire -->
			<plugin>
				<groupId>org.apache.maven.plugins</groupId>
				<artifactId>maven-surefire-plugin</artifactId>
				<version>${maven-surefire-plugin.version}</version>
				<configuration>
					<argLine>
						--add-opens io.github.mtrevisan.boxon/io.github.mtrevisan.boxon.annotations.checksummers=ALL-UNNAMED
						--add-opens io.github.mtrevisan.boxon/io.github.mtrevisan.boxon.annotations.converters=ALL-UNNAMED
						--add-opens io.github.mtrevisan.boxon/io.github.mtrevisan.boxon.annotations.validators=ALL-UNNAMED
						--add-opens io.github.mtrevisan.boxon/io.github.mtrevisan.boxon.core=spring.core,ALL-UNNAMED
						--add-opens io.github.mtrevisan.boxon/io.github.mtrevisan.boxon.core.codecs=ALL-UNNAMED
						--add-opens io.github.mtrevisan.boxon/io.github.mtrevisan.boxon.core.codecs.queclink=spring.core,spring.expression
						--add-opens io.github.mtrevisan.boxon/io.github.mtrevisan.boxon.core.helpers=ALL-UNNAMED
						--add-opens io.github.mtrevisan.boxon/io.github.mtrevisan.boxon.core.parsers=spring.core,ALL-UNNAMED
						--add-opens io.github.mtrevisan.boxon/io.github.mtrevisan.boxon.core.parsers.matchers=ALL-UNNAMED
						--add-opens io.github.mtrevisan.boxon/io.github.mtrevisan.boxon.helpers=ALL-UNNAMED
						--add-opens io.github.mtrevisan.boxon/io.github.mtrevisan.boxon.io=ALL-UNNAMED
						--add-opens io.github.mtrevisan.boxon/io.github.mtrevisan.boxon.semanticversioning=ALL-UNNAMED
					</argLine>
				</configuration>
			</plugin>
			<!-- Compiler -->
			<plugin>
				<groupId>org.apache.maven.plugins</groupId>
				<artifactId>maven-compiler-plugin</artifactId>
				<version>${maven-compiler-plugin.version}</version>
				<configuration>
					<source>${maven.compiler.source}</source>
					<target>${maven.compiler.target}</target>
					<encoding>${project.build.sourceEncoding}</encoding>
					<showDeprecation>true</showDeprecation>
					<!--
					  TODO:
						 Remove .mvn/jvm.config after OSSRH-66257, NEXUS-26993 are fixed,
						 possibly via https://github.com/sonatype/nexus-maven-plugins/pull/91
						 Content of the file is:
							&#45;&#45;add-opens java.base/java.io=ALL-UNNAMED
							&#45;&#45;add-opens java.base/java.lang=ALL-UNNAMED
							&#45;&#45;add-opens java.base/java.lang.reflect=ALL-UNNAMED
							&#45;&#45;add-opens java.base/java.text=ALL-UNNAMED
							&#45;&#45;add-opens java.base/java.util=ALL-UNNAMED
							&#45;&#45;add-opens java.base/java.util.concurrent=ALL-UNNAMED
							&#45;&#45;add-opens java.desktop/java.awt.font=ALL-UNNAMED
					-->
				</configuration>
			</plugin>
			<!-- Help -->
			<!-- display active profile in compile phase -->
			<plugin>
				<groupId>org.apache.maven.plugins</groupId>
				<artifactId>maven-help-plugin</artifactId>
				<version>${maven-help-plugin.version}</version>
				<executions>
					<execution>
						<id>show-profiles</id>
						<phase>compile</phase>
						<goals>
							<goal>active-profiles</goal>
						</goals>
					</execution>
				</executions>
			</plugin>
			<!-- Templating -->
			<!-- https://mvnrepository.com/artifact/org.codehaus.mojo/templating-maven-plugin -->
			<plugin>
				<groupId>org.codehaus.mojo</groupId>
				<artifactId>templating-maven-plugin</artifactId>
				<version>1.0.0</version>
				<executions>
					<execution>
						<id>generate-version-class</id>
						<goals>
							<goal>filter-sources</goal>
						</goals>
					</execution>
				</executions>
			</plugin>
		</plugins>
	</build>

	<dependencies>
		<!-- ClassGraph -->
		<dependency>
			<groupId>io.github.classgraph</groupId>
			<artifactId>classgraph</artifactId>
			<version>${github.classgraph.version}</version>
		</dependency>

		<!-- SpEL -->
		<dependency>
			<groupId>org.springframework</groupId>
			<artifactId>spring-expression</artifactId>
			<version>${springframework.spring-expression.version}</version>
		</dependency>

		<!-- FreeMarker -->
		<dependency>
			<groupId>org.freemarker</groupId>
			<artifactId>freemarker</artifactId>
			<version>${freemarker.freemarker.version}</version>
		</dependency>

		<!-- Logging -->
		<dependency>
			<groupId>org.slf4j</groupId>
			<artifactId>slf4j-api</artifactId>
			<version>${slf4j.slf4j-api.version}</version>
		</dependency>
		<dependency>
			<groupId>ch.qos.logback</groupId>
			<artifactId>logback-classic</artifactId>
			<version>${logback.logback-classic.version}</version>
			<scope>test</scope>
			<optional>true</optional>
		</dependency>

		<!-- JUnit -->
		<dependency>
			<groupId>org.junit.jupiter</groupId>
			<artifactId>junit-jupiter-engine</artifactId>
			<version>${junit.junit-jupiter-engine.version}</version>
			<scope>test</scope>
		</dependency>
	</dependencies>
</project>
>>>>>>> 954c7219
<|MERGE_RESOLUTION|>--- conflicted
+++ resolved
@@ -1,721 +1,359 @@
-<<<<<<< HEAD
-<?xml version="1.0" encoding="UTF-8"?>
-<project xmlns="http://maven.apache.org/POM/4.0.0" xmlns:xsi="http://www.w3.org/2001/XMLSchema-instance"
-		xsi:schemaLocation="http://maven.apache.org/POM/4.0.0 https://maven.apache.org/xsd/maven-4.0.0.xsd">
-	<modelVersion>4.0.0</modelVersion>
-
-	<groupId>io.github.mtrevisan</groupId>
-	<artifactId>boxon</artifactId>
-	<version>3.0.1-SNAPSHOT</version>
-
-	<packaging>jar</packaging>
-
-	<name>Boxon</name>
-	<description>Library for declarative, bit-level, parsing of a message</description>
-	<url>https://github.com/mtrevisan/Boxon</url>
-	<inceptionYear>2020</inceptionYear>
-	<licenses>
-		<license>
-			<name>MIT License</name>
-			<url>https://opensource.org/licenses/MIT</url>
-			<distribution>repo</distribution>
-		</license>
-	</licenses>
-	<developers>
-		<developer>
-			<id>mtrevixan</id>
-			<name>Mauro Trevisan</name>
-			<url>https://github.com/mtrevisan/</url>
-			<roles>
-				<role>Administrator</role>
-				<role>Developer</role>
-			</roles>
-			<timezone>Europe/Rome</timezone>
-			<properties>
-				<picUrl>https://i.postimg.cc/5tphfyN6/mtrevixan.jpg</picUrl>
-			</properties>
-		</developer>
-	</developers>
-
-	<scm>
-		<url>https://github.com/mtrevisan/Boxon</url>
-		<connection>scm:git:https://github.com/mtrevisan/Boxon</connection>
-	</scm>
-
-	<issueManagement>
-		<system>GitHub Issues</system>
-		<url>https://github.com/mtrevisan/boxon/issues</url>
-	</issueManagement>
-
-	<properties>
-		<project.build.sourceEncoding>UTF-8</project.build.sourceEncoding>
-		<project.reporting.outputEncoding>UTF-8</project.reporting.outputEncoding>
-
-		<java.version>1.11</java.version>
-		<maven.compiler.source>11</maven.compiler.source>
-		<maven.compiler.target>11</maven.compiler.target>
-
-		<javadoc.html.version>-html5</javadoc.html.version>
-
-		<!-- Profiles & Build -->
-		<!-- https://mvnrepository.com/artifact/org.apache.maven.plugins/maven-deploy-plugin -->
-		<maven-deploy-plugin.version>2.8.2</maven-deploy-plugin.version>
-		<!-- https://mvnrepository.com/artifact/org.apache.maven.plugins/maven-gpg-plugin -->
-		<maven-gpg-plugin.version>3.0.1</maven-gpg-plugin.version>
-		<!-- https://mvnrepository.com/artifact/org.sonatype.plugins/nexus-staging-maven-plugin -->
-		<sonatype.nexus-staging-maven-plugin.version>1.6.13</sonatype.nexus-staging-maven-plugin.version>
-		<!-- https://mvnrepository.com/artifact/org.apache.maven.plugins/maven-source-plugin -->
-		<maven-source-plugin.version>3.2.1</maven-source-plugin.version>
-		<!-- https://mvnrepository.com/artifact/org.apache.maven.plugins/maven-javadoc-plugin -->
-		<maven-javadoc-plugin.version>3.4.0</maven-javadoc-plugin.version>
-		<!-- https://mvnrepository.com/artifact/org.apache.maven.plugins/maven-surefire-plugin -->
-		<maven-surefire-plugin.version>2.22.2</maven-surefire-plugin.version>
-		<!-- https://mvnrepository.com/artifact/org.apache.maven.plugins/maven-compiler-plugin -->
-		<maven-compiler-plugin.version>3.10.1</maven-compiler-plugin.version>
-		<!-- https://mvnrepository.com/artifact/org.apache.maven.plugins/maven-help-plugin -->
-		<maven-help-plugin.version>3.2.0</maven-help-plugin.version>
-
-		<!-- ClassGraph -->
-		<!-- https://mvnrepository.com/artifact/io.github.classgraph/classgraph -->
-		<github.classgraph.version>4.8.147</github.classgraph.version>
-
-		<!-- Spring Expression -->
-		<!-- https://mvnrepository.com/artifact/org.springframework/spring-expression -->
-		<springframework.spring-expression.version>5.3.21</springframework.spring-expression.version>
-
-		<!-- FreeMarker -->
-		<!-- https://mvnrepository.com/artifact/org.freemarker/freemarker -->
-		<freemarker.freemarker.version>2.3.31</freemarker.freemarker.version>
-
-		<!-- Logging -->
-		<!-- https://mvnrepository.com/artifact/org.slf4j/slf4j-api -->
-		<slf4j.slf4j-api.version>1.7.36</slf4j.slf4j-api.version>
-		<!-- https://mvnrepository.com/artifact/ch.qos.logback/logback-classic -->
-		<logback.logback-classic.version>1.2.11</logback.logback-classic.version>
-
-		<!-- JUnit -->
-		<!-- https://mvnrepository.com/artifact/org.junit.jupiter/junit-jupiter-engine -->
-		<junit.junit-jupiter-engine.version>5.8.2</junit.junit-jupiter-engine.version>
-	</properties>
-
-	<repositories>
-		<repository>
-			<id>java-net-repo</id>
-			<url>https://maven.java.net/content/repositories/public/</url>
-		</repository>
-		<repository>
-			<id>java-apache-repo</id>
-			<url>https://repo.maven.apache.org/maven2/</url>
-		</repository>
-		<repository>
-			<id>java-spring-repo</id>
-			<url>https://repo.spring.io/ui/native/release/</url>
-		</repository>
-	</repositories>
-
-	<profiles>
-		<profile>
-			<id>stage</id>
-			<activation>
-				<activeByDefault>true</activeByDefault>
-			</activation>
-			<build>
-				<plugins>
-					<!-- Deploy -->
-					<plugin>
-						<groupId>org.apache.maven.plugins</groupId>
-						<artifactId>maven-deploy-plugin</artifactId>
-						<version>${maven-deploy-plugin.version}</version>
-					</plugin>
-				</plugins>
-			</build>
-		</profile>
-		<profile>
-			<!-- mvn clean deploy -Prelease -U -Dmaven.test.skip=true -->
-			<!-- https://stackoverflow.com/questions/41265266/how-to-solve-inaccessibleobjectexception-unable-to-make-member-accessible-m/41265267#41265267 -->
-			<id>release</id>
-			<properties>
-				<gpg.executable>gpg</gpg.executable>
-			</properties>
-			<build>
-				<plugins>
-					<!-- Signing JAR Files -->
-					<plugin>
-						<groupId>org.apache.maven.plugins</groupId>
-						<artifactId>maven-gpg-plugin</artifactId>
-						<version>${maven-gpg-plugin.version}</version>
-						<executions>
-							<execution>
-								<id>sign-artifacts</id>
-								<phase>verify</phase>
-								<goals>
-									<goal>sign</goal>
-								</goals>
-							</execution>
-						</executions>
-					</plugin>
-					<!-- Nexus Staging Plugin -->
-					<plugin>
-						<groupId>org.sonatype.plugins</groupId>
-						<artifactId>nexus-staging-maven-plugin</artifactId>
-						<version>${sonatype.nexus-staging-maven-plugin.version}</version>
-						<extensions>true</extensions>
-						<executions>
-							<execution>
-								<id>default-deploy</id>
-								<phase>deploy</phase>
-								<goals>
-									<goal>deploy</goal>
-								</goals>
-							</execution>
-						</executions>
-						<configuration>
-							<!-- The Base URL of Nexus instance where we want to stage -->
-							<serverId>sonatype-nexus-staging</serverId>
-							<nexusUrl>https://oss.sonatype.org/</nexusUrl>
-							<autoReleaseAfterClose>true</autoReleaseAfterClose>
-						</configuration>
-					</plugin>
-					<!-- Source -->
-					<plugin>
-						<groupId>org.apache.maven.plugins</groupId>
-						<artifactId>maven-source-plugin</artifactId>
-						<version>${maven-source-plugin.version}</version>
-						<executions>
-							<execution>
-								<id>attach-sources</id>
-								<goals>
-									<goal>jar-no-fork</goal>
-								</goals>
-							</execution>
-						</executions>
-					</plugin>
-					<!-- JavaDoc -->
-					<plugin>
-						<groupId>org.apache.maven.plugins</groupId>
-						<artifactId>maven-javadoc-plugin</artifactId>
-						<version>${maven-javadoc-plugin.version}</version>
-						<executions>
-							<execution>
-								<id>attach-javadoc</id>
-								<phase>package</phase>
-								<goals>
-									<goal>jar</goal>
-								</goals>
-								<configuration>
-									<additionalOptions>${javadoc.html.version}</additionalOptions>
-									<javadocExecutable>${java.home}/bin/javadoc</javadocExecutable>
-									<locale>en</locale>
-								</configuration>
-							</execution>
-						</executions>
-					</plugin>
-				</plugins>
-			</build>
-
-			<distributionManagement>
-				<snapshotRepository>
-					<id>sonatype-nexus-snapshots</id>
-					<name>Sonatype Nexus Snapshots</name>
-					<url>https://oss.sonatype.org/content/repositories/snapshots/</url>
-					<uniqueVersion>true</uniqueVersion>
-				</snapshotRepository>
-				<repository>
-					<id>sonatype-nexus-staging</id>
-					<name>Nexus Release Repository</name>
-					<url>https://oss.sonatype.org/service/local/staging/deploy/maven2/</url>
-					<uniqueVersion>false</uniqueVersion>
-				</repository>
-			</distributionManagement>
-		</profile>
-	</profiles>
-
-	<build>
-		<plugins>
-			<!-- Surefire -->
-			<plugin>
-				<groupId>org.apache.maven.plugins</groupId>
-				<artifactId>maven-surefire-plugin</artifactId>
-				<version>${maven-surefire-plugin.version}</version>
-				<configuration>
-					<argLine>
-						--add-opens io.github.mtrevisan.boxon/io.github.mtrevisan.boxon.annotations.checksummers=ALL-UNNAMED
-						--add-opens io.github.mtrevisan.boxon/io.github.mtrevisan.boxon.annotations.converters=ALL-UNNAMED
-						--add-opens io.github.mtrevisan.boxon/io.github.mtrevisan.boxon.annotations.validators=ALL-UNNAMED
-						--add-opens io.github.mtrevisan.boxon/io.github.mtrevisan.boxon.core=spring.core,ALL-UNNAMED
-						--add-opens io.github.mtrevisan.boxon/io.github.mtrevisan.boxon.core.codecs=ALL-UNNAMED
-						--add-opens io.github.mtrevisan.boxon/io.github.mtrevisan.boxon.core.codecs.queclink=spring.core,spring.expression
-						--add-opens io.github.mtrevisan.boxon/io.github.mtrevisan.boxon.core.helpers=ALL-UNNAMED
-						--add-opens io.github.mtrevisan.boxon/io.github.mtrevisan.boxon.core.parsers=spring.core,ALL-UNNAMED
-						--add-opens io.github.mtrevisan.boxon/io.github.mtrevisan.boxon.core.parsers.matchers=ALL-UNNAMED
-						--add-opens io.github.mtrevisan.boxon/io.github.mtrevisan.boxon.helpers=ALL-UNNAMED
-						--add-opens io.github.mtrevisan.boxon/io.github.mtrevisan.boxon.io=ALL-UNNAMED
-						--add-opens io.github.mtrevisan.boxon/io.github.mtrevisan.boxon.semanticversioning=ALL-UNNAMED
-					</argLine>
-				</configuration>
-			</plugin>
-			<!-- Compiler -->
-			<plugin>
-				<groupId>org.apache.maven.plugins</groupId>
-				<artifactId>maven-compiler-plugin</artifactId>
-				<version>${maven-compiler-plugin.version}</version>
-				<configuration>
-					<source>${maven.compiler.source}</source>
-					<target>${maven.compiler.target}</target>
-					<encoding>${project.build.sourceEncoding}</encoding>
-					<showDeprecation>true</showDeprecation>
-					<!--
-					  TODO:
-						 Remove .mvn/jvm.config after OSSRH-66257, NEXUS-26993 are fixed,
-						 possibly via https://github.com/sonatype/nexus-maven-plugins/pull/91
-						 Content of the file is:
-							&#45;&#45;add-opens java.base/java.io=ALL-UNNAMED
-							&#45;&#45;add-opens java.base/java.lang=ALL-UNNAMED
-							&#45;&#45;add-opens java.base/java.lang.reflect=ALL-UNNAMED
-							&#45;&#45;add-opens java.base/java.text=ALL-UNNAMED
-							&#45;&#45;add-opens java.base/java.util=ALL-UNNAMED
-							&#45;&#45;add-opens java.base/java.util.concurrent=ALL-UNNAMED
-							&#45;&#45;add-opens java.desktop/java.awt.font=ALL-UNNAMED
-					-->
-				</configuration>
-			</plugin>
-			<!-- Help -->
-			<!-- display active profile in compile phase -->
-			<plugin>
-				<groupId>org.apache.maven.plugins</groupId>
-				<artifactId>maven-help-plugin</artifactId>
-				<version>${maven-help-plugin.version}</version>
-				<executions>
-					<execution>
-						<id>show-profiles</id>
-						<phase>compile</phase>
-						<goals>
-							<goal>active-profiles</goal>
-						</goals>
-					</execution>
-				</executions>
-			</plugin>
-			<!-- Templating -->
-			<!-- https://mvnrepository.com/artifact/org.codehaus.mojo/templating-maven-plugin -->
-			<plugin>
-				<groupId>org.codehaus.mojo</groupId>
-				<artifactId>templating-maven-plugin</artifactId>
-				<version>1.0.0</version>
-				<executions>
-					<execution>
-						<id>generate-version-class</id>
-						<goals>
-							<goal>filter-sources</goal>
-						</goals>
-					</execution>
-				</executions>
-			</plugin>
-		</plugins>
-	</build>
-
-	<dependencies>
-		<!-- ClassGraph -->
-		<dependency>
-			<groupId>io.github.classgraph</groupId>
-			<artifactId>classgraph</artifactId>
-			<version>${github.classgraph.version}</version>
-		</dependency>
-
-		<!-- SpEL -->
-		<dependency>
-			<groupId>org.springframework</groupId>
-			<artifactId>spring-expression</artifactId>
-			<version>${springframework.spring-expression.version}</version>
-		</dependency>
-
-		<!-- FreeMarker -->
-		<dependency>
-			<groupId>org.freemarker</groupId>
-			<artifactId>freemarker</artifactId>
-			<version>${freemarker.freemarker.version}</version>
-		</dependency>
-
-		<!-- Logging -->
-		<dependency>
-			<groupId>org.slf4j</groupId>
-			<artifactId>slf4j-api</artifactId>
-			<version>${slf4j.slf4j-api.version}</version>
-		</dependency>
-		<dependency>
-			<groupId>ch.qos.logback</groupId>
-			<artifactId>logback-classic</artifactId>
-			<version>${logback.logback-classic.version}</version>
-			<scope>test</scope>
-			<optional>true</optional>
-		</dependency>
-
-		<!-- JUnit -->
-		<dependency>
-			<groupId>org.junit.jupiter</groupId>
-			<artifactId>junit-jupiter-engine</artifactId>
-			<version>${junit.junit-jupiter-engine.version}</version>
-			<scope>test</scope>
-		</dependency>
-	</dependencies>
-</project>
-=======
-<?xml version="1.0" encoding="UTF-8"?>
-<project xmlns="http://maven.apache.org/POM/4.0.0" xmlns:xsi="http://www.w3.org/2001/XMLSchema-instance"
-		xsi:schemaLocation="http://maven.apache.org/POM/4.0.0 https://maven.apache.org/xsd/maven-4.0.0.xsd">
-	<modelVersion>4.0.0</modelVersion>
-
-	<groupId>io.github.mtrevisan</groupId>
-	<artifactId>boxon</artifactId>
-	<version>3.0.1-SNAPSHOT</version>
-
-	<packaging>jar</packaging>
-
-	<name>Boxon</name>
-	<description>Library for declarative, bit-level, parsing of a message</description>
-	<url>https://github.com/mtrevisan/Boxon</url>
-	<inceptionYear>2020</inceptionYear>
-	<licenses>
-		<license>
-			<name>MIT License</name>
-			<url>https://opensource.org/licenses/MIT</url>
-			<distribution>repo</distribution>
-		</license>
-	</licenses>
-	<developers>
-		<developer>
-			<id>mtrevixan</id>
-			<name>Mauro Trevisan</name>
-			<url>https://github.com/mtrevisan/</url>
-			<roles>
-				<role>Administrator</role>
-				<role>Developer</role>
-			</roles>
-			<timezone>Europe/Rome</timezone>
-			<properties>
-				<picUrl>https://i.postimg.cc/5tphfyN6/mtrevixan.jpg</picUrl>
-			</properties>
-		</developer>
-	</developers>
-
-	<scm>
-		<url>https://github.com/mtrevisan/Boxon</url>
-		<connection>scm:git:https://github.com/mtrevisan/Boxon</connection>
-	</scm>
-
-	<issueManagement>
-		<system>GitHub Issues</system>
-		<url>https://github.com/mtrevisan/boxon/issues</url>
-	</issueManagement>
-
-	<properties>
-		<project.build.sourceEncoding>UTF-8</project.build.sourceEncoding>
-		<project.reporting.outputEncoding>UTF-8</project.reporting.outputEncoding>
-
-		<java.version>1.11</java.version>
-		<maven.compiler.source>11</maven.compiler.source>
-		<maven.compiler.target>11</maven.compiler.target>
-
-		<javadoc.html.version>-html5</javadoc.html.version>
-
-		<!-- Profiles & Build -->
-		<!-- https://mvnrepository.com/artifact/org.apache.maven.plugins/maven-deploy-plugin -->
-		<maven-deploy-plugin.version>2.8.2</maven-deploy-plugin.version>
-		<!-- https://mvnrepository.com/artifact/org.apache.maven.plugins/maven-gpg-plugin -->
-		<maven-gpg-plugin.version>3.0.1</maven-gpg-plugin.version>
-		<!-- https://mvnrepository.com/artifact/org.sonatype.plugins/nexus-staging-maven-plugin -->
-		<sonatype.nexus-staging-maven-plugin.version>1.6.13</sonatype.nexus-staging-maven-plugin.version>
-		<!-- https://mvnrepository.com/artifact/org.apache.maven.plugins/maven-source-plugin -->
-		<maven-source-plugin.version>3.2.1</maven-source-plugin.version>
-		<!-- https://mvnrepository.com/artifact/org.apache.maven.plugins/maven-javadoc-plugin -->
-		<maven-javadoc-plugin.version>3.4.0</maven-javadoc-plugin.version>
-		<!-- https://mvnrepository.com/artifact/org.apache.maven.plugins/maven-surefire-plugin -->
-		<maven-surefire-plugin.version>2.22.2</maven-surefire-plugin.version>
-		<!-- https://mvnrepository.com/artifact/org.apache.maven.plugins/maven-compiler-plugin -->
-		<maven-compiler-plugin.version>3.10.1</maven-compiler-plugin.version>
-		<!-- https://mvnrepository.com/artifact/org.apache.maven.plugins/maven-help-plugin -->
-		<maven-help-plugin.version>3.2.0</maven-help-plugin.version>
-
-		<!-- ClassGraph -->
-		<!-- https://mvnrepository.com/artifact/io.github.classgraph/classgraph -->
-		<github.classgraph.version>4.8.148</github.classgraph.version>
-
-		<!-- Spring Expression -->
-		<!-- https://mvnrepository.com/artifact/org.springframework/spring-expression -->
-		<springframework.spring-expression.version>5.3.21</springframework.spring-expression.version>
-
-		<!-- FreeMarker -->
-		<!-- https://mvnrepository.com/artifact/org.freemarker/freemarker -->
-		<freemarker.freemarker.version>2.3.31</freemarker.freemarker.version>
-
-		<!-- Logging -->
-		<!-- https://mvnrepository.com/artifact/org.slf4j/slf4j-api -->
-		<slf4j.slf4j-api.version>1.7.36</slf4j.slf4j-api.version>
-		<!-- https://mvnrepository.com/artifact/ch.qos.logback/logback-classic -->
-		<logback.logback-classic.version>1.2.11</logback.logback-classic.version>
-
-		<!-- JUnit -->
-		<!-- https://mvnrepository.com/artifact/org.junit.jupiter/junit-jupiter-engine -->
-		<junit.junit-jupiter-engine.version>5.8.2</junit.junit-jupiter-engine.version>
-	</properties>
-
-	<repositories>
-		<repository>
-			<id>java-net-repo</id>
-			<url>https://maven.java.net/content/repositories/public/</url>
-		</repository>
-		<repository>
-			<id>java-apache-repo</id>
-			<url>https://repo.maven.apache.org/maven2/</url>
-		</repository>
-		<repository>
-			<id>java-spring-repo</id>
-			<url>https://repo.spring.io/ui/native/release/</url>
-		</repository>
-	</repositories>
-
-	<profiles>
-		<profile>
-			<id>stage</id>
-			<activation>
-				<activeByDefault>true</activeByDefault>
-			</activation>
-			<build>
-				<plugins>
-					<!-- Deploy -->
-					<plugin>
-						<groupId>org.apache.maven.plugins</groupId>
-						<artifactId>maven-deploy-plugin</artifactId>
-						<version>${maven-deploy-plugin.version}</version>
-					</plugin>
-				</plugins>
-			</build>
-		</profile>
-		<profile>
-			<!-- mvn clean deploy -Prelease -U -Dmaven.test.skip=true -->
-			<!-- https://stackoverflow.com/questions/41265266/how-to-solve-inaccessibleobjectexception-unable-to-make-member-accessible-m/41265267#41265267 -->
-			<id>release</id>
-			<properties>
-				<gpg.executable>gpg</gpg.executable>
-			</properties>
-			<build>
-				<plugins>
-					<!-- Signing JAR Files -->
-					<plugin>
-						<groupId>org.apache.maven.plugins</groupId>
-						<artifactId>maven-gpg-plugin</artifactId>
-						<version>${maven-gpg-plugin.version}</version>
-						<executions>
-							<execution>
-								<id>sign-artifacts</id>
-								<phase>verify</phase>
-								<goals>
-									<goal>sign</goal>
-								</goals>
-							</execution>
-						</executions>
-					</plugin>
-					<!-- Nexus Staging Plugin -->
-					<plugin>
-						<groupId>org.sonatype.plugins</groupId>
-						<artifactId>nexus-staging-maven-plugin</artifactId>
-						<version>${sonatype.nexus-staging-maven-plugin.version}</version>
-						<extensions>true</extensions>
-						<executions>
-							<execution>
-								<id>default-deploy</id>
-								<phase>deploy</phase>
-								<goals>
-									<goal>deploy</goal>
-								</goals>
-							</execution>
-						</executions>
-						<configuration>
-							<!-- The Base URL of Nexus instance where we want to stage -->
-							<serverId>sonatype-nexus-staging</serverId>
-							<nexusUrl>https://oss.sonatype.org/</nexusUrl>
-							<autoReleaseAfterClose>true</autoReleaseAfterClose>
-						</configuration>
-					</plugin>
-					<!-- Source -->
-					<plugin>
-						<groupId>org.apache.maven.plugins</groupId>
-						<artifactId>maven-source-plugin</artifactId>
-						<version>${maven-source-plugin.version}</version>
-						<executions>
-							<execution>
-								<id>attach-sources</id>
-								<goals>
-									<goal>jar-no-fork</goal>
-								</goals>
-							</execution>
-						</executions>
-					</plugin>
-					<!-- JavaDoc -->
-					<plugin>
-						<groupId>org.apache.maven.plugins</groupId>
-						<artifactId>maven-javadoc-plugin</artifactId>
-						<version>${maven-javadoc-plugin.version}</version>
-						<executions>
-							<execution>
-								<id>attach-javadoc</id>
-								<phase>package</phase>
-								<goals>
-									<goal>jar</goal>
-								</goals>
-								<configuration>
-									<additionalOptions>${javadoc.html.version}</additionalOptions>
-									<javadocExecutable>${java.home}/bin/javadoc</javadocExecutable>
-									<locale>en</locale>
-								</configuration>
-							</execution>
-						</executions>
-					</plugin>
-				</plugins>
-			</build>
-
-			<distributionManagement>
-				<snapshotRepository>
-					<id>sonatype-nexus-snapshots</id>
-					<name>Sonatype Nexus Snapshots</name>
-					<url>https://oss.sonatype.org/content/repositories/snapshots/</url>
-					<uniqueVersion>true</uniqueVersion>
-				</snapshotRepository>
-				<repository>
-					<id>sonatype-nexus-staging</id>
-					<name>Nexus Release Repository</name>
-					<url>https://oss.sonatype.org/service/local/staging/deploy/maven2/</url>
-					<uniqueVersion>false</uniqueVersion>
-				</repository>
-			</distributionManagement>
-		</profile>
-	</profiles>
-
-	<build>
-		<plugins>
-			<!-- Surefire -->
-			<plugin>
-				<groupId>org.apache.maven.plugins</groupId>
-				<artifactId>maven-surefire-plugin</artifactId>
-				<version>${maven-surefire-plugin.version}</version>
-				<configuration>
-					<argLine>
-						--add-opens io.github.mtrevisan.boxon/io.github.mtrevisan.boxon.annotations.checksummers=ALL-UNNAMED
-						--add-opens io.github.mtrevisan.boxon/io.github.mtrevisan.boxon.annotations.converters=ALL-UNNAMED
-						--add-opens io.github.mtrevisan.boxon/io.github.mtrevisan.boxon.annotations.validators=ALL-UNNAMED
-						--add-opens io.github.mtrevisan.boxon/io.github.mtrevisan.boxon.core=spring.core,ALL-UNNAMED
-						--add-opens io.github.mtrevisan.boxon/io.github.mtrevisan.boxon.core.codecs=ALL-UNNAMED
-						--add-opens io.github.mtrevisan.boxon/io.github.mtrevisan.boxon.core.codecs.queclink=spring.core,spring.expression
-						--add-opens io.github.mtrevisan.boxon/io.github.mtrevisan.boxon.core.helpers=ALL-UNNAMED
-						--add-opens io.github.mtrevisan.boxon/io.github.mtrevisan.boxon.core.parsers=spring.core,ALL-UNNAMED
-						--add-opens io.github.mtrevisan.boxon/io.github.mtrevisan.boxon.core.parsers.matchers=ALL-UNNAMED
-						--add-opens io.github.mtrevisan.boxon/io.github.mtrevisan.boxon.helpers=ALL-UNNAMED
-						--add-opens io.github.mtrevisan.boxon/io.github.mtrevisan.boxon.io=ALL-UNNAMED
-						--add-opens io.github.mtrevisan.boxon/io.github.mtrevisan.boxon.semanticversioning=ALL-UNNAMED
-					</argLine>
-				</configuration>
-			</plugin>
-			<!-- Compiler -->
-			<plugin>
-				<groupId>org.apache.maven.plugins</groupId>
-				<artifactId>maven-compiler-plugin</artifactId>
-				<version>${maven-compiler-plugin.version}</version>
-				<configuration>
-					<source>${maven.compiler.source}</source>
-					<target>${maven.compiler.target}</target>
-					<encoding>${project.build.sourceEncoding}</encoding>
-					<showDeprecation>true</showDeprecation>
-					<!--
-					  TODO:
-						 Remove .mvn/jvm.config after OSSRH-66257, NEXUS-26993 are fixed,
-						 possibly via https://github.com/sonatype/nexus-maven-plugins/pull/91
-						 Content of the file is:
-							&#45;&#45;add-opens java.base/java.io=ALL-UNNAMED
-							&#45;&#45;add-opens java.base/java.lang=ALL-UNNAMED
-							&#45;&#45;add-opens java.base/java.lang.reflect=ALL-UNNAMED
-							&#45;&#45;add-opens java.base/java.text=ALL-UNNAMED
-							&#45;&#45;add-opens java.base/java.util=ALL-UNNAMED
-							&#45;&#45;add-opens java.base/java.util.concurrent=ALL-UNNAMED
-							&#45;&#45;add-opens java.desktop/java.awt.font=ALL-UNNAMED
-					-->
-				</configuration>
-			</plugin>
-			<!-- Help -->
-			<!-- display active profile in compile phase -->
-			<plugin>
-				<groupId>org.apache.maven.plugins</groupId>
-				<artifactId>maven-help-plugin</artifactId>
-				<version>${maven-help-plugin.version}</version>
-				<executions>
-					<execution>
-						<id>show-profiles</id>
-						<phase>compile</phase>
-						<goals>
-							<goal>active-profiles</goal>
-						</goals>
-					</execution>
-				</executions>
-			</plugin>
-			<!-- Templating -->
-			<!-- https://mvnrepository.com/artifact/org.codehaus.mojo/templating-maven-plugin -->
-			<plugin>
-				<groupId>org.codehaus.mojo</groupId>
-				<artifactId>templating-maven-plugin</artifactId>
-				<version>1.0.0</version>
-				<executions>
-					<execution>
-						<id>generate-version-class</id>
-						<goals>
-							<goal>filter-sources</goal>
-						</goals>
-					</execution>
-				</executions>
-			</plugin>
-		</plugins>
-	</build>
-
-	<dependencies>
-		<!-- ClassGraph -->
-		<dependency>
-			<groupId>io.github.classgraph</groupId>
-			<artifactId>classgraph</artifactId>
-			<version>${github.classgraph.version}</version>
-		</dependency>
-
-		<!-- SpEL -->
-		<dependency>
-			<groupId>org.springframework</groupId>
-			<artifactId>spring-expression</artifactId>
-			<version>${springframework.spring-expression.version}</version>
-		</dependency>
-
-		<!-- FreeMarker -->
-		<dependency>
-			<groupId>org.freemarker</groupId>
-			<artifactId>freemarker</artifactId>
-			<version>${freemarker.freemarker.version}</version>
-		</dependency>
-
-		<!-- Logging -->
-		<dependency>
-			<groupId>org.slf4j</groupId>
-			<artifactId>slf4j-api</artifactId>
-			<version>${slf4j.slf4j-api.version}</version>
-		</dependency>
-		<dependency>
-			<groupId>ch.qos.logback</groupId>
-			<artifactId>logback-classic</artifactId>
-			<version>${logback.logback-classic.version}</version>
-			<scope>test</scope>
-			<optional>true</optional>
-		</dependency>
-
-		<!-- JUnit -->
-		<dependency>
-			<groupId>org.junit.jupiter</groupId>
-			<artifactId>junit-jupiter-engine</artifactId>
-			<version>${junit.junit-jupiter-engine.version}</version>
-			<scope>test</scope>
-		</dependency>
-	</dependencies>
-</project>
->>>>>>> 954c7219
+<?xml version="1.0" encoding="UTF-8"?>
+<project xmlns="http://maven.apache.org/POM/4.0.0" xmlns:xsi="http://www.w3.org/2001/XMLSchema-instance"
+		xsi:schemaLocation="http://maven.apache.org/POM/4.0.0 https://maven.apache.org/xsd/maven-4.0.0.xsd">
+	<modelVersion>4.0.0</modelVersion>
+
+	<groupId>io.github.mtrevisan</groupId>
+	<artifactId>boxon</artifactId>
+	<version>3.0.1-SNAPSHOT</version>
+
+	<packaging>jar</packaging>
+
+	<name>Boxon</name>
+	<description>Library for declarative, bit-level, parsing of a message</description>
+	<url>https://github.com/mtrevisan/Boxon</url>
+	<inceptionYear>2020</inceptionYear>
+	<licenses>
+		<license>
+			<name>MIT License</name>
+			<url>https://opensource.org/licenses/MIT</url>
+			<distribution>repo</distribution>
+		</license>
+	</licenses>
+	<developers>
+		<developer>
+			<id>mtrevixan</id>
+			<name>Mauro Trevisan</name>
+			<url>https://github.com/mtrevisan/</url>
+			<roles>
+				<role>Administrator</role>
+				<role>Developer</role>
+			</roles>
+			<timezone>Europe/Rome</timezone>
+			<properties>
+				<picUrl>https://i.postimg.cc/5tphfyN6/mtrevixan.jpg</picUrl>
+			</properties>
+		</developer>
+	</developers>
+
+	<scm>
+		<url>https://github.com/mtrevisan/Boxon</url>
+		<connection>scm:git:https://github.com/mtrevisan/Boxon</connection>
+	</scm>
+
+	<issueManagement>
+		<system>GitHub Issues</system>
+		<url>https://github.com/mtrevisan/boxon/issues</url>
+	</issueManagement>
+
+	<properties>
+		<project.build.sourceEncoding>UTF-8</project.build.sourceEncoding>
+		<project.reporting.outputEncoding>UTF-8</project.reporting.outputEncoding>
+
+		<java.version>1.11</java.version>
+		<maven.compiler.source>11</maven.compiler.source>
+		<maven.compiler.target>11</maven.compiler.target>
+
+		<javadoc.html.version>-html5</javadoc.html.version>
+
+		<!-- Profiles & Build -->
+		<!-- https://mvnrepository.com/artifact/org.apache.maven.plugins/maven-deploy-plugin -->
+		<maven-deploy-plugin.version>2.8.2</maven-deploy-plugin.version>
+		<!-- https://mvnrepository.com/artifact/org.apache.maven.plugins/maven-gpg-plugin -->
+		<maven-gpg-plugin.version>3.0.1</maven-gpg-plugin.version>
+		<!-- https://mvnrepository.com/artifact/org.sonatype.plugins/nexus-staging-maven-plugin -->
+		<sonatype.nexus-staging-maven-plugin.version>1.6.13</sonatype.nexus-staging-maven-plugin.version>
+		<!-- https://mvnrepository.com/artifact/org.apache.maven.plugins/maven-source-plugin -->
+		<maven-source-plugin.version>3.2.1</maven-source-plugin.version>
+		<!-- https://mvnrepository.com/artifact/org.apache.maven.plugins/maven-javadoc-plugin -->
+		<maven-javadoc-plugin.version>3.4.0</maven-javadoc-plugin.version>
+		<!-- https://mvnrepository.com/artifact/org.apache.maven.plugins/maven-surefire-plugin -->
+		<maven-surefire-plugin.version>2.22.2</maven-surefire-plugin.version>
+		<!-- https://mvnrepository.com/artifact/org.apache.maven.plugins/maven-compiler-plugin -->
+		<maven-compiler-plugin.version>3.10.1</maven-compiler-plugin.version>
+		<!-- https://mvnrepository.com/artifact/org.apache.maven.plugins/maven-help-plugin -->
+		<maven-help-plugin.version>3.2.0</maven-help-plugin.version>
+
+		<!-- ClassGraph -->
+		<!-- https://mvnrepository.com/artifact/io.github.classgraph/classgraph -->
+		<github.classgraph.version>4.8.148</github.classgraph.version>
+
+		<!-- Spring Expression -->
+		<!-- https://mvnrepository.com/artifact/org.springframework/spring-expression -->
+		<springframework.spring-expression.version>5.3.21</springframework.spring-expression.version>
+
+		<!-- FreeMarker -->
+		<!-- https://mvnrepository.com/artifact/org.freemarker/freemarker -->
+		<freemarker.freemarker.version>2.3.31</freemarker.freemarker.version>
+
+		<!-- Logging -->
+		<!-- https://mvnrepository.com/artifact/org.slf4j/slf4j-api -->
+		<slf4j.slf4j-api.version>1.7.36</slf4j.slf4j-api.version>
+		<!-- https://mvnrepository.com/artifact/ch.qos.logback/logback-classic -->
+		<logback.logback-classic.version>1.2.11</logback.logback-classic.version>
+
+		<!-- JUnit -->
+		<!-- https://mvnrepository.com/artifact/org.junit.jupiter/junit-jupiter-engine -->
+		<junit.junit-jupiter-engine.version>5.8.2</junit.junit-jupiter-engine.version>
+	</properties>
+
+	<repositories>
+		<repository>
+			<id>java-net-repo</id>
+			<url>https://maven.java.net/content/repositories/public/</url>
+		</repository>
+		<repository>
+			<id>java-apache-repo</id>
+			<url>https://repo.maven.apache.org/maven2/</url>
+		</repository>
+		<repository>
+			<id>java-spring-repo</id>
+			<url>https://repo.spring.io/ui/native/release/</url>
+		</repository>
+	</repositories>
+
+	<profiles>
+		<profile>
+			<id>stage</id>
+			<activation>
+				<activeByDefault>true</activeByDefault>
+			</activation>
+			<build>
+				<plugins>
+					<!-- Deploy -->
+					<plugin>
+						<groupId>org.apache.maven.plugins</groupId>
+						<artifactId>maven-deploy-plugin</artifactId>
+						<version>${maven-deploy-plugin.version}</version>
+					</plugin>
+				</plugins>
+			</build>
+		</profile>
+		<profile>
+			<!-- mvn clean deploy -Prelease -U -Dmaven.test.skip=true -->
+			<!-- https://stackoverflow.com/questions/41265266/how-to-solve-inaccessibleobjectexception-unable-to-make-member-accessible-m/41265267#41265267 -->
+			<id>release</id>
+			<properties>
+				<gpg.executable>gpg</gpg.executable>
+			</properties>
+			<build>
+				<plugins>
+					<!-- Signing JAR Files -->
+					<plugin>
+						<groupId>org.apache.maven.plugins</groupId>
+						<artifactId>maven-gpg-plugin</artifactId>
+						<version>${maven-gpg-plugin.version}</version>
+						<executions>
+							<execution>
+								<id>sign-artifacts</id>
+								<phase>verify</phase>
+								<goals>
+									<goal>sign</goal>
+								</goals>
+							</execution>
+						</executions>
+					</plugin>
+					<!-- Nexus Staging Plugin -->
+					<plugin>
+						<groupId>org.sonatype.plugins</groupId>
+						<artifactId>nexus-staging-maven-plugin</artifactId>
+						<version>${sonatype.nexus-staging-maven-plugin.version}</version>
+						<extensions>true</extensions>
+						<executions>
+							<execution>
+								<id>default-deploy</id>
+								<phase>deploy</phase>
+								<goals>
+									<goal>deploy</goal>
+								</goals>
+							</execution>
+						</executions>
+						<configuration>
+							<!-- The Base URL of Nexus instance where we want to stage -->
+							<serverId>sonatype-nexus-staging</serverId>
+							<nexusUrl>https://oss.sonatype.org/</nexusUrl>
+							<autoReleaseAfterClose>true</autoReleaseAfterClose>
+						</configuration>
+					</plugin>
+					<!-- Source -->
+					<plugin>
+						<groupId>org.apache.maven.plugins</groupId>
+						<artifactId>maven-source-plugin</artifactId>
+						<version>${maven-source-plugin.version}</version>
+						<executions>
+							<execution>
+								<id>attach-sources</id>
+								<goals>
+									<goal>jar-no-fork</goal>
+								</goals>
+							</execution>
+						</executions>
+					</plugin>
+					<!-- JavaDoc -->
+					<plugin>
+						<groupId>org.apache.maven.plugins</groupId>
+						<artifactId>maven-javadoc-plugin</artifactId>
+						<version>${maven-javadoc-plugin.version}</version>
+						<executions>
+							<execution>
+								<id>attach-javadoc</id>
+								<phase>package</phase>
+								<goals>
+									<goal>jar</goal>
+								</goals>
+								<configuration>
+									<additionalOptions>${javadoc.html.version}</additionalOptions>
+									<javadocExecutable>${java.home}/bin/javadoc</javadocExecutable>
+									<locale>en</locale>
+								</configuration>
+							</execution>
+						</executions>
+					</plugin>
+				</plugins>
+			</build>
+
+			<distributionManagement>
+				<snapshotRepository>
+					<id>sonatype-nexus-snapshots</id>
+					<name>Sonatype Nexus Snapshots</name>
+					<url>https://oss.sonatype.org/content/repositories/snapshots/</url>
+					<uniqueVersion>true</uniqueVersion>
+				</snapshotRepository>
+				<repository>
+					<id>sonatype-nexus-staging</id>
+					<name>Nexus Release Repository</name>
+					<url>https://oss.sonatype.org/service/local/staging/deploy/maven2/</url>
+					<uniqueVersion>false</uniqueVersion>
+				</repository>
+			</distributionManagement>
+		</profile>
+	</profiles>
+
+	<build>
+		<plugins>
+			<!-- Surefire -->
+			<plugin>
+				<groupId>org.apache.maven.plugins</groupId>
+				<artifactId>maven-surefire-plugin</artifactId>
+				<version>${maven-surefire-plugin.version}</version>
+				<configuration>
+					<argLine>
+						--add-opens io.github.mtrevisan.boxon/io.github.mtrevisan.boxon.annotations.checksummers=ALL-UNNAMED
+						--add-opens io.github.mtrevisan.boxon/io.github.mtrevisan.boxon.annotations.converters=ALL-UNNAMED
+						--add-opens io.github.mtrevisan.boxon/io.github.mtrevisan.boxon.annotations.validators=ALL-UNNAMED
+						--add-opens io.github.mtrevisan.boxon/io.github.mtrevisan.boxon.core=spring.core,ALL-UNNAMED
+						--add-opens io.github.mtrevisan.boxon/io.github.mtrevisan.boxon.core.codecs=ALL-UNNAMED
+						--add-opens io.github.mtrevisan.boxon/io.github.mtrevisan.boxon.core.codecs.queclink=spring.core,spring.expression
+						--add-opens io.github.mtrevisan.boxon/io.github.mtrevisan.boxon.core.helpers=ALL-UNNAMED
+						--add-opens io.github.mtrevisan.boxon/io.github.mtrevisan.boxon.core.parsers=spring.core,ALL-UNNAMED
+						--add-opens io.github.mtrevisan.boxon/io.github.mtrevisan.boxon.core.parsers.matchers=ALL-UNNAMED
+						--add-opens io.github.mtrevisan.boxon/io.github.mtrevisan.boxon.helpers=ALL-UNNAMED
+						--add-opens io.github.mtrevisan.boxon/io.github.mtrevisan.boxon.io=ALL-UNNAMED
+						--add-opens io.github.mtrevisan.boxon/io.github.mtrevisan.boxon.semanticversioning=ALL-UNNAMED
+					</argLine>
+				</configuration>
+			</plugin>
+			<!-- Compiler -->
+			<plugin>
+				<groupId>org.apache.maven.plugins</groupId>
+				<artifactId>maven-compiler-plugin</artifactId>
+				<version>${maven-compiler-plugin.version}</version>
+				<configuration>
+					<source>${maven.compiler.source}</source>
+					<target>${maven.compiler.target}</target>
+					<encoding>${project.build.sourceEncoding}</encoding>
+					<showDeprecation>true</showDeprecation>
+					<!--
+					  TODO:
+						 Remove .mvn/jvm.config after OSSRH-66257, NEXUS-26993 are fixed,
+						 possibly via https://github.com/sonatype/nexus-maven-plugins/pull/91
+						 Content of the file is:
+							&#45;&#45;add-opens java.base/java.io=ALL-UNNAMED
+							&#45;&#45;add-opens java.base/java.lang=ALL-UNNAMED
+							&#45;&#45;add-opens java.base/java.lang.reflect=ALL-UNNAMED
+							&#45;&#45;add-opens java.base/java.text=ALL-UNNAMED
+							&#45;&#45;add-opens java.base/java.util=ALL-UNNAMED
+							&#45;&#45;add-opens java.base/java.util.concurrent=ALL-UNNAMED
+							&#45;&#45;add-opens java.desktop/java.awt.font=ALL-UNNAMED
+					-->
+				</configuration>
+			</plugin>
+			<!-- Help -->
+			<!-- display active profile in compile phase -->
+			<plugin>
+				<groupId>org.apache.maven.plugins</groupId>
+				<artifactId>maven-help-plugin</artifactId>
+				<version>${maven-help-plugin.version}</version>
+				<executions>
+					<execution>
+						<id>show-profiles</id>
+						<phase>compile</phase>
+						<goals>
+							<goal>active-profiles</goal>
+						</goals>
+					</execution>
+				</executions>
+			</plugin>
+			<!-- Templating -->
+			<!-- https://mvnrepository.com/artifact/org.codehaus.mojo/templating-maven-plugin -->
+			<plugin>
+				<groupId>org.codehaus.mojo</groupId>
+				<artifactId>templating-maven-plugin</artifactId>
+				<version>1.0.0</version>
+				<executions>
+					<execution>
+						<id>generate-version-class</id>
+						<goals>
+							<goal>filter-sources</goal>
+						</goals>
+					</execution>
+				</executions>
+			</plugin>
+		</plugins>
+	</build>
+
+	<dependencies>
+		<!-- ClassGraph -->
+		<dependency>
+			<groupId>io.github.classgraph</groupId>
+			<artifactId>classgraph</artifactId>
+			<version>${github.classgraph.version}</version>
+		</dependency>
+
+		<!-- SpEL -->
+		<dependency>
+			<groupId>org.springframework</groupId>
+			<artifactId>spring-expression</artifactId>
+			<version>${springframework.spring-expression.version}</version>
+		</dependency>
+
+		<!-- FreeMarker -->
+		<dependency>
+			<groupId>org.freemarker</groupId>
+			<artifactId>freemarker</artifactId>
+			<version>${freemarker.freemarker.version}</version>
+		</dependency>
+
+		<!-- Logging -->
+		<dependency>
+			<groupId>org.slf4j</groupId>
+			<artifactId>slf4j-api</artifactId>
+			<version>${slf4j.slf4j-api.version}</version>
+		</dependency>
+		<dependency>
+			<groupId>ch.qos.logback</groupId>
+			<artifactId>logback-classic</artifactId>
+			<version>${logback.logback-classic.version}</version>
+			<scope>test</scope>
+			<optional>true</optional>
+		</dependency>
+
+		<!-- JUnit -->
+		<dependency>
+			<groupId>org.junit.jupiter</groupId>
+			<artifactId>junit-jupiter-engine</artifactId>
+			<version>${junit.junit-jupiter-engine.version}</version>
+			<scope>test</scope>
+		</dependency>
+	</dependencies>
+</project>