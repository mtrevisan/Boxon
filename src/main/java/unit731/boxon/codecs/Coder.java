--- conflicted
+++ resolved
@@ -108,23 +108,6 @@
 			}
 		}
 
-<<<<<<< HEAD
-		private Choices.Choice chooseAlternative(final Choices.Choice[] alternatives, final int prefix, final Object data){
-			Choices.Choice chosenAlternative = null;
-
-			Evaluator.addToContext(CONTEXT_CHOICE_PREFIX, prefix);
-			for(final Choices.Choice alternative : alternatives)
-				if(Evaluator.evaluate(alternative.condition(), boolean.class, data)){
-					chosenAlternative = alternative;
-					break;
-				}
-			Evaluator.addToContext(CONTEXT_CHOICE_PREFIX, null);
-
-			return chosenAlternative;
-		}
-
-=======
->>>>>>> e3fa7e73
 		@Override
 		void encode(final BitWriter writer, final Annotation annotation, final Object data, final Object value){
 			final BindObject binding = (BindObject)annotation;
@@ -145,14 +128,14 @@
 				final ByteOrder prefixByteOrder = selectFrom.byteOrder();
 
 				//TODO
-//				if(prefixByteOrder == ByteOrder.LITTLE_ENDIAN)
-//					ByteHelper.reverseBits(bits, prefixSize);
-//				writer.putBits(bits, prefixSize);
-//				//NOTE: need to reverse the bytes because BigInteger is big-endian and BitSet is little-endian
-//				final BigInteger prefix = new BigInteger(1, ByteHelper.reverseBytes(bits.toByteArray()));
+				//NOTE: need to reverse the bytes because BigInteger is big-endian and BitSet is little-endian
+				final BigInteger prefix = new BigInteger(1, ByteHelper.reverseBytes(bits.toByteArray()));
+				if(prefixByteOrder == ByteOrder.LITTLE_ENDIAN)
+					ByteHelper.reverseBits(bits, prefixSize);
+				writer.putBits(bits, prefixSize);
 
 				//choose class
-//				final Choices.Choice chosenAlternative = chooseAlternative(alternatives, prefix.intValue(), data);
+				final Choices.Choice chosenAlternative = chooseAlternative(alternatives, prefix.intValue(), data);
 
 				//write object
 //				final Codec<?> subCodec = Codec.createFrom(chosenAlternative.type());
@@ -881,6 +864,16 @@
 		return chosenAlternative;
 	}
 
+	private static int getPrefixFromAlternative(final Choices.Choice[] alternatives, final Object data){
+		int prefix = 0;
+		for(final Choices.Choice alternative : alternatives)
+			if(Evaluator.evaluate(alternative.condition(), boolean.class, data)){
+				chosenAlternative = alternative;
+				break;
+			}
+		return prefix;
+	}
+
 	private static <T> void validateData(final String match, @SuppressWarnings("rawtypes") final Class<? extends Validator> validatorType,
 			final T data){
 		matchData(match, data);
