/**
 * Copyright (c) 2020 Mauro Trevisan
 *
 * Permission is hereby granted, free of charge, to any person
 * obtaining a copy of this software and associated documentation
 * files (the "Software"), to deal in the Software without
 * restriction, including without limitation the rights to use,
 * copy, modify, merge, publish, distribute, sublicense, and/or sell
 * copies of the Software, and to permit persons to whom the
 * Software is furnished to do so, subject to the following
 * conditions:
 *
 * The above copyright notice and this permission notice shall be
 * included in all copies or substantial portions of the Software.
 *
 * THE SOFTWARE IS PROVIDED "AS IS", WITHOUT WARRANTY OF ANY KIND,
 * EXPRESS OR IMPLIED, INCLUDING BUT NOT LIMITED TO THE WARRANTIES
 * OF MERCHANTABILITY, FITNESS FOR A PARTICULAR PURPOSE AND
 * NONINFRINGEMENT. IN NO EVENT SHALL THE AUTHORS OR COPYRIGHT
 * HOLDERS BE LIABLE FOR ANY CLAIM, DAMAGES OR OTHER LIABILITY,
 * WHETHER IN AN ACTION OF CONTRACT, TORT OR OTHERWISE, ARISING
 * FROM, OUT OF OR IN CONNECTION WITH THE SOFTWARE OR THE USE OR
 * OTHER DEALINGS IN THE SOFTWARE.
 */
package unit731.boxon.codecs;

import java.util.Arrays;
import java.util.List;
import java.util.Map;
import java.util.Objects;


@SuppressWarnings("unused")
public class Parser{

	private final Loader loader = new Loader();


	/** Create a parser loading all the codecs from this package down. */
	public Parser(){
		this(null);
	}

	/**
	 * Create a parser with (optionally) a context, and loading all the codecs from this package down.
	 *
<<<<<<< HEAD
	 * @param context    The context for the evaluator.
=======
	 * @param context	The context for the evaluator.
>>>>>>> c07c95ba
	 */
	public Parser(final Map<String, Object> context){
		loader.init();

		copyContext(context);
	}

	/**
	 * Create a parser with (optionally) a context, and loading all the given codecs.
	 *
<<<<<<< HEAD
	 * @param context    The context for the evaluator.
	 * @param codecs    The list of codecs.
=======
	 * @param context	The context for the evaluator.
	 * @param codecs	The list of codecs.
>>>>>>> c07c95ba
	 */
	public Parser(final Map<String, Object> context, final List<Codec<?>> codecs){
		Objects.requireNonNull(codecs, "Codecs cannot be null");
		if(codecs.isEmpty())
			throw new IllegalArgumentException("Codecs cannot be empty");

		loader.init(codecs);

		copyContext(context);
	}

	/**
	 * Create a parser with (optionally) a context, and loading all the given codecs found as a child of some base packages.
	 *
<<<<<<< HEAD
	 * @param context    The context for the evaluator.
	 * @param basePackageClasses    The list of base packages from which to descent and load all the found codecs.
=======
	 * @param context	The context for the evaluator.
	 * @param basePackageClasses	The list of base packages from which to descent and load all the found codecs.
>>>>>>> c07c95ba
	 */
	public Parser(final Map<String, Object> context, final Class<?>... basePackageClasses){
		Objects.requireNonNull(basePackageClasses, "Base package(s) not found");

		loader.init(basePackageClasses);

		copyContext(context);
	}

	private void copyContext(final Map<String, Object> context){
		if(context != null)
			for(final Map.Entry<String, Object> elem : context.entrySet())
				Evaluator.addToContext(elem.getKey(), elem.getValue());
	}

	public static void setVerbose(final boolean verbose) throws SecurityException{
		MessageParser.setVerbose(verbose);
	}

	/**
	 * Parse a message
	 *
	 * @param payload	The message to be parsed
	 * @return	The parse response
	 */
	public final ParseResponse parse(final byte[] payload){
		final ParseResponse response = new ParseResponse();

		final BitBuffer reader = BitBuffer.wrap(payload);
		while(reader.hasRemaining()){
			try{
				//save state of the reader (restored upon a decoding error)
				reader.createFallbackPoint();

				final Codec<?> codec = loader.getCodec(reader);

				final Object partialDecodedMessage = MessageParser.decode(codec, reader);

				response.addParsedMessage(partialDecodedMessage);
			}
			catch(final Throwable t){
				final ParseException pe = createParseException(reader, t);
				response.addError(pe);

				//restore state of the reader
				reader.restoreFallbackPoint();

				final int position = loader.findNextMessageIndex(reader);
				if(position < 0)
					//cannot find any codec for message
					break;

				reader.position(position);
			}
		}

		//check if there are unread bytes:
		if(!response.hasErrors() && reader.hasRemaining()){
			final IllegalArgumentException error = new IllegalArgumentException("There are remaining bytes");
			final ParseException pe = new ParseException(reader, error);
			response.addError(pe);
		}

		return response;
	}

	/**
	 * Parse a message
	 *
	 * @param data	The messages to be composed
	 * @return	The composed response
	 */
	public final ComposeResponse compose(final Object... data){
		final ComposeResponse response = new ComposeResponse();
		final BitWriter writer = new BitWriter();
		for(final Object elem : data){
			try{
				final Codec<?> codec = Codec.createFrom(elem.getClass());
				if(codec == null)
					throw new IllegalArgumentException("Cannot find any codec for message");

				MessageParser.encode(codec, elem, writer);
			}
			catch(final Throwable t){
				final ComposeException ce = new ComposeException(elem, t);
				response.addError(ce);
			}
		}
		writer.flush();

		response.setComposedMessage(writer.array());

		return response;
	}

	private ParseException createParseException(final BitBuffer reader, final Throwable t){
		final byte[] payload = reader.array();
		final byte[] subPayload = Arrays.copyOfRange(payload, reader.position(), payload.length);
		return new ParseException(subPayload, reader.position(), t);
	}

}<|MERGE_RESOLUTION|>--- conflicted
+++ resolved
@@ -44,11 +44,7 @@
 	/**
 	 * Create a parser with (optionally) a context, and loading all the codecs from this package down.
 	 *
-<<<<<<< HEAD
-	 * @param context    The context for the evaluator.
-=======
 	 * @param context	The context for the evaluator.
->>>>>>> c07c95ba
 	 */
 	public Parser(final Map<String, Object> context){
 		loader.init();
@@ -59,13 +55,8 @@
 	/**
 	 * Create a parser with (optionally) a context, and loading all the given codecs.
 	 *
-<<<<<<< HEAD
-	 * @param context    The context for the evaluator.
-	 * @param codecs    The list of codecs.
-=======
 	 * @param context	The context for the evaluator.
 	 * @param codecs	The list of codecs.
->>>>>>> c07c95ba
 	 */
 	public Parser(final Map<String, Object> context, final List<Codec<?>> codecs){
 		Objects.requireNonNull(codecs, "Codecs cannot be null");
@@ -80,13 +71,8 @@
 	/**
 	 * Create a parser with (optionally) a context, and loading all the given codecs found as a child of some base packages.
 	 *
-<<<<<<< HEAD
-	 * @param context    The context for the evaluator.
-	 * @param basePackageClasses    The list of base packages from which to descent and load all the found codecs.
-=======
 	 * @param context	The context for the evaluator.
 	 * @param basePackageClasses	The list of base packages from which to descent and load all the found codecs.
->>>>>>> c07c95ba
 	 */
 	public Parser(final Map<String, Object> context, final Class<?>... basePackageClasses){
 		Objects.requireNonNull(basePackageClasses, "Base package(s) not found");
