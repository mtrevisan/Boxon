/*
 * Copyright (c) 2020-2024 Mauro Trevisan
 *
 * Permission is hereby granted, free of charge, to any person
 * obtaining a copy of this software and associated documentation
 * files (the "Software"), to deal in the Software without
 * restriction, including without limitation the rights to use,
 * copy, modify, merge, publish, distribute, sublicense, and/or sell
 * copies of the Software, and to permit persons to whom the
 * Software is furnished to do so, subject to the following
 * conditions:
 *
 * The above copyright notice and this permission notice shall be
 * included in all copies or substantial portions of the Software.
 *
 * THE SOFTWARE IS PROVIDED "AS IS", WITHOUT WARRANTY OF ANY KIND,
 * EXPRESS OR IMPLIED, INCLUDING BUT NOT LIMITED TO THE WARRANTIES
 * OF MERCHANTABILITY, FITNESS FOR A PARTICULAR PURPOSE AND
 * NONINFRINGEMENT. IN NO EVENT SHALL THE AUTHORS OR COPYRIGHT
 * HOLDERS BE LIABLE FOR ANY CLAIM, DAMAGES OR OTHER LIABILITY,
 * WHETHER IN AN ACTION OF CONTRACT, TORT OR OTHERWISE, ARISING
 * FROM, OUT OF OR IN CONNECTION WITH THE SOFTWARE OR THE USE OR
 * OTHER DEALINGS IN THE SOFTWARE.
 */
package io.github.mtrevisan.boxon.core.helpers.templates;

import io.github.mtrevisan.boxon.annotations.Checksum;
import io.github.mtrevisan.boxon.annotations.ContextParameter;
import io.github.mtrevisan.boxon.annotations.Evaluate;
import io.github.mtrevisan.boxon.annotations.PostProcess;
import io.github.mtrevisan.boxon.annotations.TemplateHeader;
import io.github.mtrevisan.boxon.core.helpers.FieldAccessor;
import io.github.mtrevisan.boxon.core.helpers.validators.TemplateAnnotationValidator;
import io.github.mtrevisan.boxon.exceptions.AnnotationException;

import java.lang.annotation.Annotation;
import java.lang.reflect.Field;
import java.util.ArrayList;
import java.util.Collections;
import java.util.List;
import java.util.function.Function;


/**
 * The class containing the information that are used to decode/encode objects.
 *
 * @param <T>	The type of object the codec is able to decode/encode.
 */
public final class Template<T>{

	private record Triplet(List<TemplateField> templateFields, List<EvaluatedField<Evaluate>> evaluatedFields,
			List<EvaluatedField<PostProcess>> postProcessedFields){
		private static Triplet of(final List<TemplateField> templateFields, final List<EvaluatedField<Evaluate>> evaluatedFields,
				final List<EvaluatedField<PostProcess>> postProcessedFields){
			return new Triplet(templateFields, evaluatedFields, postProcessedFields);
		}
	}


	private final Class<T> type;

	private final TemplateHeader header;
	private final List<TemplateField> templateFields;
	private final List<EvaluatedField<Evaluate>> evaluatedFields;
	private final List<EvaluatedField<PostProcess>> postProcessedFields;
	/**
	 * Necessary to speed up the creation of a {@link Template} (technically not needed because it's already present
	 * somewhere inside {@link #templateFields}).
	 */
	private TemplateField checksum;


	/**
	 * Create an instance of a template.
	 *
	 * @param type	The template class.
	 * @param <T>	The class type of the template.
	 * @return	An instance of a template.
	 * @throws AnnotationException	If an annotation error occurs.
	 */
	public static <T> Template<T> create(final Class<T> type) throws AnnotationException{
		return new Template<>(type, List::of);
	}

	/**
	 * Create an instance of a template.
	 *
	 * @param type	The template class.
	 * @param filterAnnotationsWithCodec	A function that filters the annotation that have a corresponding codec.
	 * @param <T>	The class type of the template.
	 * @return	An instance of a template.
	 * @throws AnnotationException	If an annotation error occurs.
	 */
	public static <T> Template<T> create(final Class<T> type, final Function<Annotation[], List<Annotation>> filterAnnotationsWithCodec)
			throws AnnotationException{
		return new Template<>(type, filterAnnotationsWithCodec);
	}


	private Template(final Class<T> type, final Function<Annotation[], List<Annotation>> filterAnnotationsWithCodec)
			throws AnnotationException{
		this.type = type;

		header = type.getAnnotation(TemplateHeader.class);
		//(`ObjectChoices` and `ObjectChoicesList` alternatives may not have a `TemplateHeader`)
		if(header != null){
			final TemplateAnnotationValidator headerValidator = TemplateAnnotationValidator.fromAnnotationType(TemplateHeader.class);
			headerValidator.validate(null, header);
		}

		final Triplet fields = loadAnnotatedFields(type, filterAnnotationsWithCodec);
		templateFields = fields.templateFields;
		evaluatedFields = fields.evaluatedFields;
		postProcessedFields = fields.postProcessedFields;

		if(templateFields.isEmpty())
			throw AnnotationException.create("No data can be extracted from this class: {}", type.getName());
	}


	private Triplet loadAnnotatedFields(final Class<T> templateType,
			final Function<Annotation[], List<Annotation>> filterAnnotationsWithCodec) throws AnnotationException{
		final List<Field> fields = FieldAccessor.getAccessibleFields(templateType);

		final int length = fields.size();
		final ArrayList<TemplateField> templateFields = new ArrayList<>(length);
		final ArrayList<EvaluatedField<Evaluate>> evaluatedFields = new ArrayList<>(length);
		final ArrayList<EvaluatedField<PostProcess>> postProcessedFields = new ArrayList<>(length);
		for(int i = 0; i < length; i ++){
			final Field field = fields.get(i);

			try{
				final Annotation[] declaredAnnotations = field.getDeclaredAnnotations();
				TemplateValidator.validateAnnotationsOrder(declaredAnnotations);

				final List<SkipParams> skips = TemplateExtractor.extractSkips(declaredAnnotations);

				final Checksum checksum = field.getDeclaredAnnotation(Checksum.class);

				loadChecksumField(checksum, field);

				final List<Annotation> boundedAnnotations = filterAnnotationsWithCodec.apply(declaredAnnotations);
				evaluatedFields.addAll(TemplateExtractor.extractAnnotation(Evaluate.class, declaredAnnotations, field));

				postProcessedFields.addAll(TemplateExtractor.extractAnnotation(PostProcess.class, declaredAnnotations, field));

				final List<ContextParameter> contextParameters = TemplateExtractor.extractContextParameters(boundedAnnotations);
				final Annotation validAnnotation = TemplateExtractor.extractAndValidateAnnotation(field.getType(), boundedAnnotations);
				final Annotation collectionAnnotation = TemplateExtractor.extractCollectionAnnotation(boundedAnnotations);

<<<<<<< HEAD
				if(validAnnotation != null || ! skips.isEmpty()){
					final TemplateField templateField = TemplateField.create(field, validAnnotation).withSkips(skips).withCollectionBinding(collectionAnnotation).withContextParameters(contextParameters);
=======
				if(validAnnotation != null || !skips.isEmpty()){
					final TemplateField templateField = TemplateField.create(field, validAnnotation)
						.withSkips(skips)
						.withCollectionBinding(collectionAnnotation)
						.withContextParameters(contextParameters);
>>>>>>> c6823251
					templateFields.add(templateField);
				}
			}
			catch(final AnnotationException ae){
				ae.withClassAndField(templateType, field);
				throw ae;
			}
		}
		templateFields.trimToSize();
		evaluatedFields.trimToSize();
		postProcessedFields.trimToSize();
		return Triplet.of(
			Collections.unmodifiableList(templateFields),
			Collections.unmodifiableList(evaluatedFields),
			Collections.unmodifiableList(postProcessedFields)
		);
	}


	private void loadChecksumField(final Checksum checksum, final Field field) throws AnnotationException{
		if(checksum != null){
			if(this.checksum != null)
				throw AnnotationException.create("Cannot have more than one {} annotations",
					Checksum.class.getSimpleName());

			this.checksum = TemplateField.create(field, checksum);
		}
	}


	/**
	 * The class type of this template.
	 *
	 * @return	The class type.
	 */
	public Class<T> getType(){
		return type;
	}

	/**
	 * The header of this template.
	 *
	 * @return	The header annotation.
	 */
	public TemplateHeader getHeader(){
		return header;
	}

	/**
	 * List of {@link TemplateField template fields}.
	 *
	 * @return	List of template fields.
	 */
	public List<TemplateField> getTemplateFields(){
		return templateFields;
	}

	/**
	 * List of {@link EvaluatedField evaluated fields}.
	 *
	 * @return	List of evaluated fields.
	 */
	public List<EvaluatedField<Evaluate>> getEvaluatedFields(){
		return evaluatedFields;
	}

	/**
	 * List of {@link EvaluatedField processed fields}.
	 *
	 * @return	List of processed fields.
	 */
	public List<EvaluatedField<PostProcess>> getPostProcessedFields(){
		return postProcessedFields;
	}

	/**
	 * Whether a field is annotated with {@link Checksum}.
	 *
	 * @return	Whether a field is annotated with {@link Checksum}.
	 */
	public boolean isChecksumPresent(){
		return (checksum != null);
	}

	/**
	 * Checksum bound data.
	 *
	 * @return	Checksum bound data.
	 */
	public TemplateField getChecksum(){
		return checksum;
	}

	/**
	 * Whether this template is well formatted, that it has a header annotation and has some template fields.
	 *
	 * @return	Whether this template is well formatted.
	 */
	public boolean canBeCoded(){
		return (header != null && !templateFields.isEmpty());
	}

	@Override
	public String toString(){
		return type.getSimpleName();
	}

	@Override
	public boolean equals(final Object obj){
		if(obj == this)
			return true;
		if(obj == null || obj.getClass() != getClass())
			return false;

		final Template<?> rhs = (Template<?>)obj;
		return (type == rhs.type);
	}

	@Override
	public int hashCode(){
		return type.getName()
			.hashCode();
	}

}<|MERGE_RESOLUTION|>--- conflicted
+++ resolved
@@ -148,18 +148,8 @@
 				final Annotation validAnnotation = TemplateExtractor.extractAndValidateAnnotation(field.getType(), boundedAnnotations);
 				final Annotation collectionAnnotation = TemplateExtractor.extractCollectionAnnotation(boundedAnnotations);
 
-<<<<<<< HEAD
-				if(validAnnotation != null || ! skips.isEmpty()){
-					final TemplateField templateField = TemplateField.create(field, validAnnotation).withSkips(skips).withCollectionBinding(collectionAnnotation).withContextParameters(contextParameters);
-=======
-				if(validAnnotation != null || !skips.isEmpty()){
-					final TemplateField templateField = TemplateField.create(field, validAnnotation)
-						.withSkips(skips)
-						.withCollectionBinding(collectionAnnotation)
-						.withContextParameters(contextParameters);
->>>>>>> c6823251
-					templateFields.add(templateField);
-				}
+				if(validAnnotation != null || !skips.isEmpty())
+					templateFields.add(TemplateField.create(field, validAnnotation, collectionAnnotation, skips, contextParameters));
 			}
 			catch(final AnnotationException ae){
 				ae.withClassAndField(templateType, field);
