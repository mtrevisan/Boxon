--- conflicted
+++ resolved
@@ -43,13 +43,7 @@
  */
 abstract class BitReaderData{
 
-	private static final BiConsumer<Integer, Integer> SKIP_BUFFER_CONSUMER = (bitsToProcess, length) -> {};
-
-<<<<<<< HEAD
-
-=======
->>>>>>> b3be0a59
-	private static final class BufferState{
+	private static final class Snapshot{
 		/** The position in the byte buffer of the cached value. */
 		private int position;
 		/** The cache used when reading bits. */
@@ -57,23 +51,14 @@
 		/** The number of bits available (to read) within the cache. */
 		private int remainingBitsInCache;
 
-<<<<<<< HEAD
 		BufferState(final ByteBuffer buffer, final byte cache, final int remainingBitsInCache){
 			update(buffer, cache, remainingBitsInCache);
-=======
-		BufferState(final int position, final byte cache, final int remainingBitsInCache){
-			set(position, cache, remainingBitsInCache);
->>>>>>> b3be0a59
 		}
 
 		void update(final ByteBuffer buffer, final byte cache, final int remainingBitsInCache){
 			position = buffer.position();
 			this.cache = cache;
-<<<<<<< HEAD
 			this.remainingBitsInCache = remainingBitsInCache;
-=======
-			this.remainingBitsInCache = remaining;
->>>>>>> b3be0a59
 		}
 	}
 
@@ -100,11 +85,7 @@
 	public final synchronized void createSavepoint(){
 		if(savepoint != null)
 			//update current mark:
-<<<<<<< HEAD
 			savepoint.update(buffer, cache, remainingBitsInCache);
-=======
-			savepoint.set(buffer.position(), cache, remainingBitsInCache);
->>>>>>> b3be0a59
 		else
 			//create new mark
 			savepoint = createSnapshot();
@@ -131,11 +112,7 @@
 	}
 
 	private BufferState createSnapshot(){
-<<<<<<< HEAD
 		return new BufferState(buffer, cache, remainingBitsInCache);
-=======
-		return new BufferState(buffer.position(), cache, remainingBitsInCache);
->>>>>>> b3be0a59
 	}
 
 	private void restoreSnapshot(final BufferState snapshot){
