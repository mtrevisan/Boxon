/**
 * Copyright (c) 2020-2021 Mauro Trevisan
 *
 * Permission is hereby granted, free of charge, to any person
 * obtaining a copy of this software and associated documentation
 * files (the "Software"), to deal in the Software without
 * restriction, including without limitation the rights to use,
 * copy, modify, merge, publish, distribute, sublicense, and/or sell
 * copies of the Software, and to permit persons to whom the
 * Software is furnished to do so, subject to the following
 * conditions:
 *
 * The above copyright notice and this permission notice shall be
 * included in all copies or substantial portions of the Software.
 *
 * THE SOFTWARE IS PROVIDED "AS IS", WITHOUT WARRANTY OF ANY KIND,
 * EXPRESS OR IMPLIED, INCLUDING BUT NOT LIMITED TO THE WARRANTIES
 * OF MERCHANTABILITY, FITNESS FOR A PARTICULAR PURPOSE AND
 * NONINFRINGEMENT. IN NO EVENT SHALL THE AUTHORS OR COPYRIGHT
 * HOLDERS BE LIABLE FOR ANY CLAIM, DAMAGES OR OTHER LIABILITY,
 * WHETHER IN AN ACTION OF CONTRACT, TORT OR OTHERWISE, ARISING
 * FROM, OUT OF OR IN CONNECTION WITH THE SOFTWARE OR THE USE OR
 * OTHER DEALINGS IN THE SOFTWARE.
 */
package io.github.mtrevisan.boxon.internal;

import org.springframework.expression.EvaluationException;
import org.springframework.expression.Expression;
import org.springframework.expression.ExpressionParser;
import org.springframework.expression.spel.SpelCompilerMode;
import org.springframework.expression.spel.SpelParserConfiguration;
import org.springframework.expression.spel.standard.SpelExpressionParser;
import org.springframework.expression.spel.support.ReflectivePropertyAccessor;
import org.springframework.expression.spel.support.StandardEvaluationContext;

import java.lang.reflect.Field;
import java.lang.reflect.Method;
import java.lang.reflect.Modifier;
import java.util.Objects;


public final class Evaluator{

	//allow for immediate compilation of SpEL expressions
	private static final SpelParserConfiguration CONFIG = new SpelParserConfiguration(SpelCompilerMode.IMMEDIATE, null);
	private static final ExpressionParser PARSER = new SpelExpressionParser(CONFIG);
<<<<<<< HEAD
	private final StandardEvaluationContext context = new StandardEvaluationContext();


	public static Evaluator create(){
		return new Evaluator();
	}

=======

	private final StandardEvaluationContext context = new StandardEvaluationContext();


	public static Evaluator create(){
		return new Evaluator();
	}

>>>>>>> a11803bf
	private Evaluator(){
		//trick to allow accessing private fields
		context.addPropertyAccessor(new MyReflectivePropertyAccessor());
	}

	/**
	 * Adds a key-value pair to the context of this evaluator.
	 * <p>Passing {@code null} as {@code value} then the corresponding key-value pair will be deleted.</p>
	 *
	 * @param key	The key used to reference the value.
	 * @param value	The value (pass {@code null} to remove the {@code key} from the context).
	 */
	public void addToContext(final String key, final Object value){
		Objects.requireNonNull(key, "Key cannot be null");

		context.setVariable(key, value);
	}

	/**
	 * Adds a method to the context of this evaluator.
	 *
	 * @param method	The method.
	 */
	public void addToContext(final Method method){
		context.registerFunction(method.getName(), method);
	}

	public <T> T evaluate(final String expression, final Object rootObject, final Class<T> returnType){
		final Expression exp = PARSER.parseExpression(expression);
		return exp.getValue(context, rootObject, returnType);
	}

	/**
	 * Convenience method to fast evaluate a boolean.
	 *
	 * @param expression	The SpEL expression to evaluate (empty string returns {@code true}).
	 * @param rootObject	The context with which to evaluate the given expression.
	 * @return	The result of the expression.
	 * @throws EvaluationException	If an error occurs during the evaluation of an expression.
	 */
	public boolean evaluateBoolean(final String expression, final Object rootObject){
		return (expression.isEmpty() || evaluate(expression, rootObject, boolean.class));
	}

	/**
	 * Convenience method to fast evaluate a positive integer.
	 *
	 * @param expression	The SpEL expression to evaluate.
	 * @param rootObject	The context with which to evaluate the given expression.
	 * @return	The size, or a negative number if the expression is not a valid positive integer.
	 * @throws EvaluationException	If an error occurs during the evaluation of an expression.
	 */
	public int evaluateSize(final String expression, final Object rootObject){
		int size = -1;
		if(!expression.isBlank())
			size = (isPositiveInteger(expression)? Integer.parseInt(expression): evaluate(expression, rootObject, int.class));
		return size;
	}

	private static boolean isPositiveInteger(final CharSequence text){
		for(int i = 0; i < text.length(); i ++)
			if(!Character.isDigit(text.charAt(i)))
				return false;
		return true;
	}


	private static class MyReflectivePropertyAccessor extends ReflectivePropertyAccessor{
		@Override
		protected final Field findField(final String name, Class<?> cls, final boolean mustBeStatic){
			Field field = null;
			while(field == null && cls != null && cls != Object.class){
				field = findFieldInClass(name, cls, mustBeStatic);

				//go up to parent class
				cls = cls.getSuperclass();
			}
			return field;
		}

		@SuppressWarnings("ReturnOfNull")
		private static Field findFieldInClass(final String name, final Class<?> cls, final boolean mustBeStatic){
			final Field[] declaredFields = cls.getDeclaredFields();
			for(int i = 0; i < declaredFields.length; i ++){
				final Field field = declaredFields[i];
				if(field.getName().equals(name) && (!mustBeStatic || Modifier.isStatic(field.getModifiers())))
					return field;
			}
			return null;
		}
	}

}<|MERGE_RESOLUTION|>--- conflicted
+++ resolved
@@ -44,15 +44,6 @@
 	//allow for immediate compilation of SpEL expressions
 	private static final SpelParserConfiguration CONFIG = new SpelParserConfiguration(SpelCompilerMode.IMMEDIATE, null);
 	private static final ExpressionParser PARSER = new SpelExpressionParser(CONFIG);
-<<<<<<< HEAD
-	private final StandardEvaluationContext context = new StandardEvaluationContext();
-
-
-	public static Evaluator create(){
-		return new Evaluator();
-	}
-
-=======
 
 	private final StandardEvaluationContext context = new StandardEvaluationContext();
 
@@ -61,7 +52,6 @@
 		return new Evaluator();
 	}
 
->>>>>>> a11803bf
 	private Evaluator(){
 		//trick to allow accessing private fields
 		context.addPropertyAccessor(new MyReflectivePropertyAccessor());
