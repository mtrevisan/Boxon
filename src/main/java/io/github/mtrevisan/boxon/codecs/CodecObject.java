--- conflicted
+++ resolved
@@ -57,19 +57,15 @@
 
 
 	@Override
-	public Object decode(final BitReader reader, final Annotation annotation, final Object rootObject, final Evaluator evaluator){
+	public Object decode(final BitReader reader, final Annotation annotation, final Object rootObject){
 		final BindObject binding = extractBinding(annotation);
 
 		Object value = null;
 		try{
-			final Class<?> type = extractType(reader, binding, rootObject, evaluator);
+			final Class<?> type = extractType(reader, binding, rootObject);
 
 			final Template<?> template = templateParser.createTemplate(type);
-<<<<<<< HEAD
 			final Object instance = templateParser.decode(template, reader, rootObject, evaluator);
-=======
-			final Object instance = templateParser.decode(template, reader, rootObject);
->>>>>>> a11803bf
 			evaluator.addToContext(ContextHelper.CONTEXT_SELF, instance);
 
 			final ConverterChoices selectConverterFrom = binding.selectConverterFrom();
@@ -86,12 +82,7 @@
 		return value;
 	}
 
-<<<<<<< HEAD
-	private static Class<?> extractType(final BitReader reader, final BindObject binding, final Object rootObject, final Evaluator evaluator)
-			throws CodecException{
-=======
 	private Class<?> extractType(final BitReader reader, final BindObject binding, final Object rootObject) throws CodecException{
->>>>>>> a11803bf
 		Class<?> chosenAlternativeType = binding.type();
 		final ObjectChoices selectFrom = binding.selectFrom();
 		if(selectFrom.alternatives().length > 0){
@@ -109,8 +100,8 @@
 	}
 
 	@Override
-	public void encode(final BitWriter writer, final Annotation annotation, final Object rootObject, final Object value,
-			final Evaluator evaluator) throws FieldException{
+	public void encode(final BitWriter writer, final Annotation annotation, final Object rootObject, final Object value)
+			throws FieldException{
 		final BindObject binding = extractBinding(annotation);
 
 		CodecHelper.validateData(binding.validator(), value);
