/**
 * Copyright (c) 2020-2021 Mauro Trevisan
 *
 * Permission is hereby granted, free of charge, to any person
 * obtaining a copy of this software and associated documentation
 * files (the "Software"), to deal in the Software without
 * restriction, including without limitation the rights to use,
 * copy, modify, merge, publish, distribute, sublicense, and/or sell
 * copies of the Software, and to permit persons to whom the
 * Software is furnished to do so, subject to the following
 * conditions:
 *
 * The above copyright notice and this permission notice shall be
 * included in all copies or substantial portions of the Software.
 *
 * THE SOFTWARE IS PROVIDED "AS IS", WITHOUT WARRANTY OF ANY KIND,
 * EXPRESS OR IMPLIED, INCLUDING BUT NOT LIMITED TO THE WARRANTIES
 * OF MERCHANTABILITY, FITNESS FOR A PARTICULAR PURPOSE AND
 * NONINFRINGEMENT. IN NO EVENT SHALL THE AUTHORS OR COPYRIGHT
 * HOLDERS BE LIABLE FOR ANY CLAIM, DAMAGES OR OTHER LIABILITY,
 * WHETHER IN AN ACTION OF CONTRACT, TORT OR OTHERWISE, ARISING
 * FROM, OUT OF OR IN CONNECTION WITH THE SOFTWARE OR THE USE OR
 * OTHER DEALINGS IN THE SOFTWARE.
 */
package io.github.mtrevisan.boxon.codecs;

import io.github.mtrevisan.boxon.annotations.Checksum;
import io.github.mtrevisan.boxon.annotations.MessageHeader;
import io.github.mtrevisan.boxon.annotations.Skip;
import io.github.mtrevisan.boxon.annotations.checksummers.Checksummer;
import io.github.mtrevisan.boxon.codecs.managers.AnnotationDescriptor;
import io.github.mtrevisan.boxon.codecs.managers.BoundedField;
import io.github.mtrevisan.boxon.codecs.managers.ConstructorHelper;
import io.github.mtrevisan.boxon.codecs.managers.EvaluatedField;
import io.github.mtrevisan.boxon.codecs.managers.InjectEventListener;
import io.github.mtrevisan.boxon.codecs.managers.ReflectionHelper;
import io.github.mtrevisan.boxon.codecs.managers.Template;
import io.github.mtrevisan.boxon.exceptions.AnnotationException;
import io.github.mtrevisan.boxon.exceptions.CodecException;
import io.github.mtrevisan.boxon.exceptions.FieldException;
import io.github.mtrevisan.boxon.exceptions.TemplateException;
import io.github.mtrevisan.boxon.external.DescriberKey;
import io.github.mtrevisan.boxon.external.codecs.BitReader;
import io.github.mtrevisan.boxon.external.codecs.BitSet;
import io.github.mtrevisan.boxon.external.codecs.BitWriter;
import io.github.mtrevisan.boxon.external.codecs.CodecInterface;
import io.github.mtrevisan.boxon.external.logs.EventListener;
import io.github.mtrevisan.boxon.internal.Evaluator;
import io.github.mtrevisan.boxon.internal.StringHelper;

import java.lang.annotation.Annotation;
import java.lang.reflect.Method;
import java.nio.charset.Charset;
import java.util.ArrayList;
import java.util.Arrays;
import java.util.Collection;
import java.util.HashMap;
import java.util.HashSet;
import java.util.List;
import java.util.Locale;
import java.util.Map;


public final class TemplateParser implements TemplateParserInterface{

	@InjectEventListener
	@SuppressWarnings("unused")
	private final EventListener eventListener;

	private final LoaderCodecInterface loaderCodec;
	private final LoaderTemplate loaderTemplate;

	private final Map<String, Object> backupContext = new HashMap<>(0);

	private Evaluator evaluator;


	/**
	 * Create a template parser.
	 *
	 * @param loaderCodec	A codec loader.
	 * @param evaluator	An evaluator.
	 * @return	A template parser.
	 */
	public static TemplateParser create(final LoaderCodecInterface loaderCodec, final Evaluator evaluator){
		return new TemplateParser(loaderCodec, EventListener.getNoOpInstance(), evaluator);
	}

	/**
	 * Create a template parser.
	 *
	 * @param loaderCodec	A codec loader.
	 * @param eventListener	The event listener.
	 * @param evaluator	An evaluator.
	 * @return	A template parser.
	 */
	public static TemplateParser create(final LoaderCodecInterface loaderCodec, final EventListener eventListener,
			final Evaluator evaluator){
		return new TemplateParser(loaderCodec, (eventListener != null? eventListener: EventListener.getNoOpInstance()), evaluator);
	}


	private TemplateParser(final LoaderCodecInterface loaderCodec, final EventListener eventListener, final Evaluator evaluator){
		this.eventListener = eventListener;

		this.loaderCodec = loaderCodec;
		loaderTemplate = LoaderTemplate.create(loaderCodec, eventListener);
		this.evaluator = evaluator;
	}


	/**
	 * Loads all the protocol classes annotated with {@link MessageHeader}.
	 * <p>This method SHOULD BE called from a method inside a class that lies on a parent of all the protocol classes.</p>
	 *
	 * @throws IllegalArgumentException	If the codecs was not loaded yet.
	 */
	public void loadDefaultTemplates() throws AnnotationException, TemplateException{
		loaderTemplate.loadTemplates(ReflectionHelper.extractCallerClasses());
	}

	/**
	 * Loads all the protocol classes annotated with {@link MessageHeader}.
	 *
	 * @param basePackageClasses	Classes to be used ase starting point from which to load annotated classes.
	 */
	public void loadTemplates(final Class<?>... basePackageClasses) throws AnnotationException, TemplateException{
		loaderTemplate.loadTemplates(basePackageClasses);
	}

	/**
	 * Load the specified protocol class annotated with {@link MessageHeader}.
	 *
	 * @param templateClass	Template class.
	 * @throws AnnotationException	If the annotation is not well formatted.
	 * @throws TemplateException	If the template is not well formatted.
	 */
	public void loadTemplate(final Class<?> templateClass) throws AnnotationException, TemplateException{
		loaderTemplate.loadTemplate(templateClass);
	}

	/**
	 * Constructs a new {@link Template}.
	 *
	 * @param <T>	The type of the object to be returned as a {@link Template}.
	 * @param type	The class of the object to be returned as a {@link Template}.
	 * @return	The {@link Template} for the given type.
	 */
	@Override
	public <T> Template<T> createTemplate(final Class<T> type) throws AnnotationException{
		return loaderTemplate.createTemplate(type);
	}

	/**
	 * Retrieve the next template.
	 *
	 * @param reader	The reader to read the header from.
	 * @return	The template that is able to decode/encode the next message in the given reader.
	 */
	public Template<?> getTemplate(final BitReader reader) throws TemplateException{
		return loaderTemplate.getTemplate(reader);
	}

	/**
	 * Retrieve the template by class.
	 *
	 * @param type	The class to retrieve the template.
	 * @return	The template that is able to decode/encode the given class.
	 */
	public Template<?> getTemplate(final Class<?> type) throws TemplateException{
		return loaderTemplate.getTemplate(type);
	}

	/**
	 * Tries to infer the next message start by scanning all templates in header-start-length order.
	 *
	 * @param reader	The reader.
	 * @return	The index of the next message.
	 */
	public int findNextMessageIndex(final BitReader reader){
		return loaderTemplate.findNextMessageIndex(reader);
	}


	@Override
	public <T> T decode(final Template<T> template, final BitReader reader, final Object parentObject, final Evaluator evaluator)
			throws FieldException{
		final int startPosition = reader.position();

		final T currentObject = ConstructorHelper.getCreator(template.getType())
			.get();

		final ParserContext<T> parserContext = new ParserContext<>(currentObject, parentObject);
		//add current object in the context
		parserContext.addCurrentObjectToEvaluatorContext(evaluator);

		//decode message fields:
		final List<BoundedField> fields = template.getBoundedFields();
		for(int i = 0; i < fields.size(); i ++){
			final BoundedField field = fields.get(i);

			//process skip annotations:
			final Skip[] skips = field.getSkips();
			readSkips(skips, reader, parserContext, evaluator);

			//check if field has to be processed...
			if(shouldProcessField(field.getCondition(), parserContext.getRootObject(), evaluator))
				//... and if so, process it
				decodeField(template, reader, parserContext, field, evaluator);
		}

		processEvaluatedFields(template, parserContext, evaluator);

		readMessageTerminator(template, reader);

		verifyChecksum(template, currentObject, startPosition, reader);

		return currentObject;
	}

	private <T> void decodeField(final Template<T> template, final BitReader reader, final ParserContext<T> parserContext,
			final BoundedField field, final Evaluator evaluator) throws FieldException{
		final Annotation binding = field.getBinding();
		final Class<? extends Annotation> annotationType = binding.annotationType();
		final CodecInterface<?> codec = loaderCodec.getCodec(annotationType);
		if(codec == null)
			throw CodecException.create("Cannot find codec for binding {}", annotationType.getSimpleName())
				.withClassNameAndFieldName(template.getType().getName(), field.getFieldName());

		eventListener.readingField(template.toString(), field.getFieldName(), annotationType.getSimpleName());

		try{
			//decode value from raw message
			final Object value = codec.decode(reader, binding, parserContext.getRootObject(), evaluator);
			//store value in the current object
			field.setFieldValue(parserContext.getCurrentObject(), value);

			eventListener.readField(template.toString(), field.getFieldName(), value);
		}
		catch(final FieldException fe){
			fe.withClassNameAndFieldName(template.getType().getName(), field.getFieldName());
			throw fe;
		}
		catch(final Exception e){
			throw FieldException.create(e)
				.withClassNameAndFieldName(template.getType().getName(), field.getFieldName());
		}
	}

<<<<<<< HEAD
	private static <T> void readSkips(final Skip[] skips, final BitReader reader, final ParserContext<T> parserContext,
			final Evaluator evaluator){
=======
	private <T> void readSkips(final Skip[] skips, final BitReader reader, final ParserContext<T> parserContext){
>>>>>>> a11803bf
		for(int i = 0; i < skips.length; i ++)
			readSkip(skips[i], reader, parserContext.getRootObject(), evaluator);
	}

<<<<<<< HEAD
	private static void readSkip(final Skip skip, final BitReader reader, final Object rootObject, final Evaluator evaluator){
=======
	private void readSkip(final Skip skip, final BitReader reader, final Object rootObject){
>>>>>>> a11803bf
		final boolean process = evaluator.evaluateBoolean(skip.condition(), rootObject);
		if(!process)
			return;

		final int size = evaluator.evaluateSize(skip.size(), rootObject);
		if(size > 0)
			reader.skip(size);
		else{
			final byte terminator = skip.terminator();
			reader.skipUntilTerminator(terminator);
			if(skip.consumeTerminator())
				reader.getBitsSizeOf(terminator);
		}
	}

	private static void readMessageTerminator(final Template<?> template, final BitReader reader) throws TemplateException{
		final MessageHeader header = template.getHeader();
		if(header != null && !header.end().isEmpty()){
			final Charset charset = Charset.forName(header.charset());
			final byte[] messageTerminator = header.end().getBytes(charset);
			final byte[] readMessageTerminator = reader.getBytes(messageTerminator.length);
			//verifying terminators
			if(!Arrays.equals(messageTerminator, readMessageTerminator))
				throw TemplateException.create("Message does not terminate with 0x{}", StringHelper.toHexString(messageTerminator));
		}
	}

	private static <T> void verifyChecksum(final Template<T> template, final T data, int startPosition, final BitReader reader){
		if(template.isChecksumPresent()){
			final BoundedField checksumData = template.getChecksum();
			final Checksum checksum = (Checksum)checksumData.getBinding();
			startPosition += checksum.skipStart();
			final int endPosition = reader.position() - checksum.skipEnd();

			final Checksummer checksummer = ConstructorHelper.getCreator(checksum.algorithm())
				.get();
			final short startValue = checksum.startValue();
			final short calculatedChecksum = checksummer.calculateChecksum(reader.array(), startPosition, endPosition, startValue);
			final Number givenChecksum = checksumData.getFieldValue(data);
			if(givenChecksum == null)
				throw new IllegalArgumentException("Something bad happened, cannot read message checksum");
			if(calculatedChecksum != givenChecksum.shortValue())
				throw new IllegalArgumentException("Calculated checksum (0x"
					+ Integer.toHexString(calculatedChecksum).toUpperCase(Locale.ROOT)
					+ ") does NOT match given checksum (0x"
					+ Integer.toHexString(givenChecksum.shortValue()).toUpperCase(Locale.ROOT) + ")");
		}
	}

	private void processEvaluatedFields(final Template<?> template, final ParserContext<?> parserContext, final Evaluator evaluator){
		final List<EvaluatedField> evaluatedFields = template.getEvaluatedFields();
		for(int i = 0; i < evaluatedFields.size(); i ++){
			final EvaluatedField field = evaluatedFields.get(i);
			final boolean process = evaluator.evaluateBoolean(field.getBinding().condition(), parserContext.getRootObject());
			if(!process)
				continue;

			eventListener.evaluatingField(template.getType().getName(), field.getFieldName());

			final Object value = evaluator.evaluate(field.getBinding().value(), parserContext.getRootObject(), field.getFieldType());
			field.setFieldValue(parserContext.getCurrentObject(), value);

			eventListener.evaluatedField(template.getType().getName(), field.getFieldName(), value);
		}
	}

	@Override
	public <T> void encode(final Template<?> template, final BitWriter writer, final Object parentObject, final T currentObject,
			final Evaluator evaluator) throws FieldException{
		final ParserContext<T> parserContext = new ParserContext<>(currentObject, parentObject);
		parserContext.addCurrentObjectToEvaluatorContext(evaluator);
		parserContext.setClassName(template.getType().getName());

		//encode message fields:
		final List<BoundedField> fields = template.getBoundedFields();
		for(int i = 0; i < fields.size(); i ++){
			final BoundedField field = fields.get(i);

			//process skip annotations:
			final Skip[] skips = field.getSkips();
			writeSkips(skips, writer, parserContext, evaluator);

			//check if field has to be processed...
			if(shouldProcessField(field.getCondition(), parserContext.getRootObject(), evaluator)){
				//... and if so, process it
				parserContext.setField(field);
				parserContext.setBinding(field.getBinding());

				ParserHelper.encodeField(parserContext, writer, loaderCodec, eventListener, evaluator);
			}
		}

		final MessageHeader header = template.getHeader();
		if(header != null)
			ParserHelper.writeAffix(header.end(), header.charset(), writer);
	}

<<<<<<< HEAD
	private static boolean shouldProcessField(final String condition, final Object rootObject, final Evaluator evaluator){
		return (condition.isEmpty() || evaluator.evaluateBoolean(condition, rootObject));
	}

	private static <T> void writeSkips(final Skip[] skips, final BitWriter writer, final ParserContext<T> parserContext,
			final Evaluator evaluator){
=======
	private boolean shouldProcessField(final String condition, final Object rootObject){
		return (condition.isEmpty() || evaluator.evaluateBoolean(condition, rootObject));
	}

	private <T> void writeSkips(final Skip[] skips, final BitWriter writer, final ParserContext<T> parserContext){
>>>>>>> a11803bf
		for(int i = 0; i < skips.length; i ++)
			writeSkip(skips[i], writer, parserContext.getRootObject(), evaluator);
	}

<<<<<<< HEAD
	private static void writeSkip(final Skip skip, final BitWriter writer, final Object rootObject, final Evaluator evaluator){
=======
	private void writeSkip(final Skip skip, final BitWriter writer, final Object rootObject){
>>>>>>> a11803bf
		final boolean process = evaluator.evaluateBoolean(skip.condition(), rootObject);
		if(!process)
			return;

		final int size = evaluator.evaluateSize(skip.size(), rootObject);
		if(size > 0)
			/** skip {@link size} bits */
			writer.putBits(BitSet.empty(), size);
		else if(skip.consumeTerminator())
			//skip until terminator
			writer.putByte(skip.terminator());
	}


	public void addToBackupContext(final String key, final Object value){
		backupContext.put(key, value.toString());
	}

	public void addToBackupContext(final Map<String, Object> context){
		for(final Map.Entry<String, Object> entry : context.entrySet())
			addToBackupContext(entry.getKey(), entry.getValue());
	}

	public void addToBackupContext(final Method method){
		@SuppressWarnings("unchecked")
		Collection<String> v = (Collection<String>)backupContext.get(DescriberKey.CONTEXT_METHODS.toString());
		if(v == null){
			v = new HashSet<>(1);
			backupContext.put(DescriberKey.CONTEXT_METHODS.toString(), v);
		}
		v.add(method.toString());
	}

	/**
	 * Description of all the loaded templates.
	 *
	 * @return	The list of descriptions.
	 */
	public List<Map<String, Object>> describeTemplates() throws TemplateException{
		final Collection<Template<?>> templates = loaderTemplate.getTemplates();
		final List<Map<String, Object>> description = new ArrayList<>(templates.size());
		for(final Template<?> template : templates)
			description.add(describeTemplate(template));
		return description;
	}

	/**
	 * Description of all the templates in the given package annotated with {@link MessageHeader}.
	 *
	 * @param templateClasses	Classes to be used ase starting point from which to load annotated classes.
	 * @return	The list of descriptions.
	 * @throws AnnotationException	If an annotation is not well formatted.
	 * @throws TemplateException	If a template is not well formatted.
	 */
	public List<Map<String, Object>> describeTemplates(final Class<?>... templateClasses) throws AnnotationException, TemplateException{
		final List<Map<String, Object>> description = new ArrayList<>(templateClasses.length);
		for(int i = 0; i < templateClasses.length; i ++){
			final Class<?> templateClass = templateClasses[i];
			if(templateClass.isAnnotationPresent(MessageHeader.class)){
				final Template<?> template = loaderTemplate.extractTemplate(templateClass);
				description.add(describeTemplate(template));
			}
		}
		return description;
	}

	private Map<String, Object> describeTemplate(final Template<?> template) throws TemplateException{
		final Map<String, Object> description = new HashMap<>(2);
		final MessageHeader header = template.getHeader();
		final Map<String, Object> headerDescription = new HashMap<>(3);
		AnnotationDescriptor.putIfNotEmpty(DescriberKey.HEADER_START, header.start(), headerDescription);
		AnnotationDescriptor.putIfNotEmpty(DescriberKey.HEADER_END, header.end(), headerDescription);
		AnnotationDescriptor.putIfNotEmpty(DescriberKey.HEADER_CHARSET, header.charset(), headerDescription);
		description.put("header", headerDescription);
		final List<Map<String, Object>> fieldsDescription = new ArrayList<>(0);
		final List<BoundedField> fields = template.getBoundedFields();
		for(int i = 0; i < fields.size(); i ++){
			final BoundedField field = fields.get(i);
			final Map<String, Object> fieldDescription = new HashMap<>(13);

			AnnotationDescriptor.describeSkips(field.getSkips(), fieldsDescription);

			AnnotationDescriptor.putIfNotEmpty(DescriberKey.FIELD_NAME, field.getFieldName(), fieldDescription);
			AnnotationDescriptor.putIfNotEmpty(DescriberKey.FIELD_TYPE, field.getFieldType(), fieldDescription);
			final Annotation binding = field.getBinding();
			final Class<? extends Annotation> annotationType = binding.annotationType();
			AnnotationDescriptor.putIfNotEmpty(DescriberKey.ANNOTATION_TYPE, binding.annotationType().getSimpleName(), fieldDescription);

			//extract binding descriptor
			final AnnotationDescriptor descriptor = AnnotationDescriptor.fromAnnotation(binding);
			if(descriptor == null)
				throw TemplateException.create("Cannot extract descriptor for this annotation: {}", annotationType.getSimpleName());

			descriptor.describe(binding, fieldDescription);

			fieldsDescription.add(fieldDescription);
		}
		description.put("fields", fieldsDescription);

		description.put("context", backupContext);

		return description;
	}

}<|MERGE_RESOLUTION|>--- conflicted
+++ resolved
@@ -201,10 +201,10 @@
 
 			//process skip annotations:
 			final Skip[] skips = field.getSkips();
-			readSkips(skips, reader, parserContext, evaluator);
+			readSkips(skips, reader, parserContext);
 
 			//check if field has to be processed...
-			if(shouldProcessField(field.getCondition(), parserContext.getRootObject(), evaluator))
+			if(shouldProcessField(field.getCondition(), parserContext.getRootObject()))
 				//... and if so, process it
 				decodeField(template, reader, parserContext, field, evaluator);
 		}
@@ -231,7 +231,7 @@
 
 		try{
 			//decode value from raw message
-			final Object value = codec.decode(reader, binding, parserContext.getRootObject(), evaluator);
+			final Object value = codec.decode(reader, binding, parserContext.getRootObject());
 			//store value in the current object
 			field.setFieldValue(parserContext.getCurrentObject(), value);
 
@@ -247,21 +247,12 @@
 		}
 	}
 
-<<<<<<< HEAD
-	private static <T> void readSkips(final Skip[] skips, final BitReader reader, final ParserContext<T> parserContext,
-			final Evaluator evaluator){
-=======
 	private <T> void readSkips(final Skip[] skips, final BitReader reader, final ParserContext<T> parserContext){
->>>>>>> a11803bf
 		for(int i = 0; i < skips.length; i ++)
-			readSkip(skips[i], reader, parserContext.getRootObject(), evaluator);
-	}
-
-<<<<<<< HEAD
-	private static void readSkip(final Skip skip, final BitReader reader, final Object rootObject, final Evaluator evaluator){
-=======
+			readSkip(skips[i], reader, parserContext.getRootObject());
+	}
+
 	private void readSkip(final Skip skip, final BitReader reader, final Object rootObject){
->>>>>>> a11803bf
 		final boolean process = evaluator.evaluateBoolean(skip.condition(), rootObject);
 		if(!process)
 			return;
@@ -342,15 +333,15 @@
 
 			//process skip annotations:
 			final Skip[] skips = field.getSkips();
-			writeSkips(skips, writer, parserContext, evaluator);
+			writeSkips(skips, writer, parserContext);
 
 			//check if field has to be processed...
-			if(shouldProcessField(field.getCondition(), parserContext.getRootObject(), evaluator)){
+			if(shouldProcessField(field.getCondition(), parserContext.getRootObject())){
 				//... and if so, process it
 				parserContext.setField(field);
 				parserContext.setBinding(field.getBinding());
 
-				ParserHelper.encodeField(parserContext, writer, loaderCodec, eventListener, evaluator);
+				ParserHelper.encodeField(parserContext, writer, loaderCodec, eventListener);
 			}
 		}
 
@@ -359,29 +350,16 @@
 			ParserHelper.writeAffix(header.end(), header.charset(), writer);
 	}
 
-<<<<<<< HEAD
-	private static boolean shouldProcessField(final String condition, final Object rootObject, final Evaluator evaluator){
-		return (condition.isEmpty() || evaluator.evaluateBoolean(condition, rootObject));
-	}
-
-	private static <T> void writeSkips(final Skip[] skips, final BitWriter writer, final ParserContext<T> parserContext,
-			final Evaluator evaluator){
-=======
 	private boolean shouldProcessField(final String condition, final Object rootObject){
 		return (condition.isEmpty() || evaluator.evaluateBoolean(condition, rootObject));
 	}
 
 	private <T> void writeSkips(final Skip[] skips, final BitWriter writer, final ParserContext<T> parserContext){
->>>>>>> a11803bf
 		for(int i = 0; i < skips.length; i ++)
-			writeSkip(skips[i], writer, parserContext.getRootObject(), evaluator);
-	}
-
-<<<<<<< HEAD
-	private static void writeSkip(final Skip skip, final BitWriter writer, final Object rootObject, final Evaluator evaluator){
-=======
+			writeSkip(skips[i], writer, parserContext.getRootObject());
+	}
+
 	private void writeSkip(final Skip skip, final BitWriter writer, final Object rootObject){
->>>>>>> a11803bf
 		final boolean process = evaluator.evaluateBoolean(skip.condition(), rootObject);
 		if(!process)
 			return;
