/*
 * Copyright (c) 2020-2022 Mauro Trevisan
 *
 * Permission is hereby granted, free of charge, to any person
 * obtaining a copy of this software and associated documentation
 * files (the "Software"), to deal in the Software without
 * restriction, including without limitation the rights to use,
 * copy, modify, merge, publish, distribute, sublicense, and/or sell
 * copies of the Software, and to permit persons to whom the
 * Software is furnished to do so, subject to the following
 * conditions:
 *
 * The above copyright notice and this permission notice shall be
 * included in all copies or substantial portions of the Software.
 *
 * THE SOFTWARE IS PROVIDED "AS IS", WITHOUT WARRANTY OF ANY KIND,
 * EXPRESS OR IMPLIED, INCLUDING BUT NOT LIMITED TO THE WARRANTIES
 * OF MERCHANTABILITY, FITNESS FOR A PARTICULAR PURPOSE AND
 * NONINFRINGEMENT. IN NO EVENT SHALL THE AUTHORS OR COPYRIGHT
 * HOLDERS BE LIABLE FOR ANY CLAIM, DAMAGES OR OTHER LIABILITY,
 * WHETHER IN AN ACTION OF CONTRACT, TORT OR OTHERWISE, ARISING
 * FROM, OUT OF OR IN CONNECTION WITH THE SOFTWARE OR THE USE OR
 * OTHER DEALINGS IN THE SOFTWARE.
 */
package io.github.mtrevisan.boxon.core;

import io.github.mtrevisan.boxon.annotations.MessageHeader;
import io.github.mtrevisan.boxon.annotations.bindings.BindByte;
import io.github.mtrevisan.boxon.annotations.bindings.BindString;
import io.github.mtrevisan.boxon.annotations.converters.Converter;
import io.github.mtrevisan.boxon.exceptions.AnnotationException;
import io.github.mtrevisan.boxon.exceptions.ConfigurationException;
import io.github.mtrevisan.boxon.exceptions.TemplateException;
import io.github.mtrevisan.boxon.helpers.StringHelper;
import org.junit.jupiter.api.Assertions;
import org.junit.jupiter.api.Test;

import java.util.List;


@SuppressWarnings("ALL")
class ConverterTest{

	@MessageHeader(start = "wc1")
	static class TestConverter1{
		@BindString(size = "3")
		String header;
		@BindByte(converter = WrongConverterInput.class)
		String value;
	}

	static class WrongConverterInput implements Converter<byte[], String>{
		@Override
		public String decode(final byte[] value){
			return value[0] + "." + value[1];
		}

		@Override
		public byte[] encode(final String value){
			final String[] components = StringHelper.split(value, '.');
			return new byte[]{Byte.parseByte(components[0]), Byte.parseByte(components[1])};
		}
	}

	@MessageHeader(start = "wc2")
	static class TestConverter2{
		@BindString(size = "3")
		String header;
		@BindByte(converter = WrongConverterOutput.class)
		String value;
	}

	@MessageHeader(start = "wc3")
	static class TestConverter3{
		@BindString(size = "3")
		String header;
		@BindByte(converter = WrongConverterOutput.class)
		int value;
	}

	static class WrongConverterOutput implements Converter<Byte, Byte>{
		@Override
		public Byte decode(final Byte value){
			return value;
		}

		@Override
		public Byte encode(final Byte value){
			return value;
		}
	}

	@Test
	void wrongInputOnConverter() throws AnnotationException, TemplateException, ConfigurationException{
		Core core = CoreBuilder.builder()
			.withDefaultCodecs()
			.withTemplatesFrom(TestConverter1.class)
			.create();
		Assertions.assertTrue(core.getCodecsCount() > 0, "Some codecs must be loaded");
		Assertions.assertTrue(core.getTemplatesCount() > 0, "Some templates must be loaded");

		Parser parser = Parser.create(core);

		byte[] payload = StringHelper.toByteArray("77633101");
		List<Response<byte[], Object>> result = parser.parse(payload);

		Assertions.assertNotNull(result);
		Assertions.assertEquals(2, result.size());
		Response<byte[], Object> response = result.get(0);
		Assertions.assertArrayEquals(payload, response.getSource());
		Assertions.assertTrue(response.hasError());
<<<<<<< HEAD
		Assertions.assertEquals("java.lang.IllegalArgumentException: Can not input Byte to decode method of converter WrongConverterInput in field io.github.mtrevisan.boxon.core"
			+ ".ConverterTest$TestConverter1.value" + System.lineSeparator() + "   at index 4", response.getError().getMessage());
=======
		Assertions.assertEquals("java.lang.IllegalArgumentException: Can not input Byte to decode method of converter WrongConverterInput in field io.github.mtrevisan.boxon.core" +
			".ConverterTest$TestConverter1.value" + System.lineSeparator() + "   at index 4", response.getError().getMessage());
>>>>>>> 954c7219
	}

	@Test
	void wrongOutputFromConverter() throws AnnotationException, TemplateException, ConfigurationException{
		Core core = CoreBuilder.builder()
			.withDefaultCodecs()
			.withTemplatesFrom(TestConverter2.class)
			.create();
		Assertions.assertTrue(core.getCodecsCount() > 0, "Some codecs must be loaded");
		Assertions.assertTrue(core.getTemplatesCount() > 0, "Some templates must be loaded");

		Parser parser = Parser.create(core);

		byte[] payload = StringHelper.toByteArray("77633201");
		List<Response<byte[], Object>> result = parser.parse(payload);

		Assertions.assertNotNull(result);
		Assertions.assertEquals(2, result.size());
		Response<byte[], Object> response = result.get(0);
		Assertions.assertArrayEquals(payload, response.getSource());
		Assertions.assertTrue(response.hasError());
		Assertions.assertEquals("java.lang.IllegalArgumentException: Can not set String field to Byte in field io.github.mtrevisan.boxon.core.ConverterTest$TestConverter2.value"
			+ System.lineSeparator() + "   at index 4", response.getError().getMessage());
	}

	@Test
	void allowedOutputFromConverter() throws AnnotationException, TemplateException, ConfigurationException{
		Core core = CoreBuilder.builder()
			.withDefaultCodecs()
			.withTemplatesFrom(TestConverter3.class)
			.create();
		Assertions.assertTrue(core.getCodecsCount() > 0, "Some codecs must be loaded");
		Assertions.assertTrue(core.getTemplatesCount() > 0, "Some templates must be loaded");

		Parser parser = Parser.create(core);

		byte[] payload = StringHelper.toByteArray("77633301");
		List<Response<byte[], Object>> result = parser.parse(payload);

		Assertions.assertNotNull(result);
		Assertions.assertEquals(1, result.size());
		Response<byte[], Object> response = result.get(0);
		Assertions.assertArrayEquals(payload, response.getSource());
		Assertions.assertFalse(response.hasError());
	}

}<|MERGE_RESOLUTION|>--- conflicted
+++ resolved
@@ -96,9 +96,6 @@
 			.withDefaultCodecs()
 			.withTemplatesFrom(TestConverter1.class)
 			.create();
-		Assertions.assertTrue(core.getCodecsCount() > 0, "Some codecs must be loaded");
-		Assertions.assertTrue(core.getTemplatesCount() > 0, "Some templates must be loaded");
-
 		Parser parser = Parser.create(core);
 
 		byte[] payload = StringHelper.toByteArray("77633101");
@@ -109,13 +106,8 @@
 		Response<byte[], Object> response = result.get(0);
 		Assertions.assertArrayEquals(payload, response.getSource());
 		Assertions.assertTrue(response.hasError());
-<<<<<<< HEAD
-		Assertions.assertEquals("java.lang.IllegalArgumentException: Can not input Byte to decode method of converter WrongConverterInput in field io.github.mtrevisan.boxon.core"
-			+ ".ConverterTest$TestConverter1.value" + System.lineSeparator() + "   at index 4", response.getError().getMessage());
-=======
 		Assertions.assertEquals("java.lang.IllegalArgumentException: Can not input Byte to decode method of converter WrongConverterInput in field io.github.mtrevisan.boxon.core" +
 			".ConverterTest$TestConverter1.value" + System.lineSeparator() + "   at index 4", response.getError().getMessage());
->>>>>>> 954c7219
 	}
 
 	@Test
@@ -124,9 +116,6 @@
 			.withDefaultCodecs()
 			.withTemplatesFrom(TestConverter2.class)
 			.create();
-		Assertions.assertTrue(core.getCodecsCount() > 0, "Some codecs must be loaded");
-		Assertions.assertTrue(core.getTemplatesCount() > 0, "Some templates must be loaded");
-
 		Parser parser = Parser.create(core);
 
 		byte[] payload = StringHelper.toByteArray("77633201");
@@ -147,9 +136,6 @@
 			.withDefaultCodecs()
 			.withTemplatesFrom(TestConverter3.class)
 			.create();
-		Assertions.assertTrue(core.getCodecsCount() > 0, "Some codecs must be loaded");
-		Assertions.assertTrue(core.getTemplatesCount() > 0, "Some templates must be loaded");
-
 		Parser parser = Parser.create(core);
 
 		byte[] payload = StringHelper.toByteArray("77633301");
