/**
 * Copyright (c) 2020-2021 Mauro Trevisan
 *
 * Permission is hereby granted, free of charge, to any person
 * obtaining a copy of this software and associated documentation
 * files (the "Software"), to deal in the Software without
 * restriction, including without limitation the rights to use,
 * copy, modify, merge, publish, distribute, sublicense, and/or sell
 * copies of the Software, and to permit persons to whom the
 * Software is furnished to do so, subject to the following
 * conditions:
 *
 * The above copyright notice and this permission notice shall be
 * included in all copies or substantial portions of the Software.
 *
 * THE SOFTWARE IS PROVIDED "AS IS", WITHOUT WARRANTY OF ANY KIND,
 * EXPRESS OR IMPLIED, INCLUDING BUT NOT LIMITED TO THE WARRANTIES
 * OF MERCHANTABILITY, FITNESS FOR A PARTICULAR PURPOSE AND
 * NONINFRINGEMENT. IN NO EVENT SHALL THE AUTHORS OR COPYRIGHT
 * HOLDERS BE LIABLE FOR ANY CLAIM, DAMAGES OR OTHER LIABILITY,
 * WHETHER IN AN ACTION OF CONTRACT, TORT OR OTHERWISE, ARISING
 * FROM, OUT OF OR IN CONNECTION WITH THE SOFTWARE OR THE USE OR
 * OTHER DEALINGS IN THE SOFTWARE.
 */
package io.github.mtrevisan.boxon.codecs;

import io.github.mtrevisan.boxon.annotations.bindings.BindBits;
import io.github.mtrevisan.boxon.annotations.bindings.ConverterChoices;
import io.github.mtrevisan.boxon.annotations.converters.Converter;
import io.github.mtrevisan.boxon.annotations.converters.NullConverter;
import io.github.mtrevisan.boxon.annotations.validators.NullValidator;
import io.github.mtrevisan.boxon.annotations.validators.Validator;
import io.github.mtrevisan.boxon.codecs.managers.ReflectionHelper;
import io.github.mtrevisan.boxon.exceptions.FieldException;
import io.github.mtrevisan.boxon.external.codecs.BitReader;
import io.github.mtrevisan.boxon.external.codecs.BitSet;
import io.github.mtrevisan.boxon.external.codecs.BitWriter;
import io.github.mtrevisan.boxon.external.codecs.ByteOrder;
import io.github.mtrevisan.boxon.external.codecs.CodecInterface;
import io.github.mtrevisan.boxon.internal.Evaluator;
import io.github.mtrevisan.boxon.internal.StringHelper;
import org.junit.jupiter.api.Assertions;
import org.junit.jupiter.api.Test;

import java.lang.annotation.Annotation;
import java.util.Arrays;
import java.util.Random;


@SuppressWarnings("ALL")
class CodecBitsTest{

	private static final Random RANDOM = new Random();


	@Test
	void bitsLittleEndian() throws FieldException{
		CodecInterface<BindBits> codec = new CodecBits();
		byte[] randomBytes = new byte[123];
		RANDOM.nextBytes(randomBytes);
		BitSet encodedValue = BitSet.valueOf(randomBytes);
		BindBits annotation = new BindBits(){
			@Override
			public Class<? extends Annotation> annotationType(){
				return BindBits.class;
			}

			@Override
			public String condition(){
				return null;
			}

			@Override
			public String size(){
				return Integer.toString(randomBytes.length * Byte.SIZE);
			}

			@Override
			public ByteOrder byteOrder(){
				return ByteOrder.LITTLE_ENDIAN;
			}

			@Override
			public Class<? extends Validator<?>> validator(){
				return NullValidator.class;
			}

			@Override
			public Class<? extends Converter<?, ?>> converter(){
				return NullConverter.class;
			}

			@Override
			public ConverterChoices selectConverterFrom(){
				return new ConverterChoices(){
					@Override
					public Class<? extends Annotation> annotationType(){
						return ConverterChoices.class;
					}

					@Override
					public ConverterChoice[] alternatives(){
						return new ConverterChoice[0];
					}
				};
			}
		};

		BitWriter writer = BitWriter.create();
<<<<<<< HEAD
		Evaluator evaluator = Evaluator.create();
		codec.encode(writer, annotation, null, encodedValue, evaluator);
=======
		ReflectionHelper.setFieldValue(codec, Evaluator.class, Evaluator.create());
		codec.encode(writer, annotation, null, encodedValue);
>>>>>>> a11803bf
		writer.flush();

		byte[] bb = encodedValue.toByteArray();
		if(bb.length < randomBytes.length)
			bb = Arrays.copyOf(bb, randomBytes.length);
		Assertions.assertEquals(StringHelper.toHexString(bb), writer.toString());

		BitReader reader = BitReader.wrap(writer);
		BitSet decoded = (BitSet)codec.decode(reader, annotation, null, evaluator);

		encodedValue.reverseBits(randomBytes.length * Byte.SIZE);
		Assertions.assertEquals(encodedValue, decoded);
	}

	@Test
	void bitsBigEndian() throws FieldException{
		CodecInterface<BindBits> codec = new CodecBits();
		byte[] randomBytes = new byte[123];
		RANDOM.nextBytes(randomBytes);
		BitSet encodedValue = BitSet.valueOf(randomBytes);
		BindBits annotation = new BindBits(){
			@Override
			public Class<? extends Annotation> annotationType(){
				return BindBits.class;
			}

			@Override
			public String condition(){
				return null;
			}

			@Override
			public String size(){
				return Integer.toString(randomBytes.length * Byte.SIZE);
			}

			@Override
			public ByteOrder byteOrder(){
				return ByteOrder.BIG_ENDIAN;
			}

			@Override
			public Class<? extends Validator<?>> validator(){
				return NullValidator.class;
			}

			@Override
			public Class<? extends Converter<?, ?>> converter(){
				return NullConverter.class;
			}

			@Override
			public ConverterChoices selectConverterFrom(){
				return new ConverterChoices(){
					@Override
					public Class<? extends Annotation> annotationType(){
						return ConverterChoices.class;
					}

					@Override
					public ConverterChoice[] alternatives(){
						return new ConverterChoice[0];
					}
				};
			}
		};

		BitWriter writer = BitWriter.create();
<<<<<<< HEAD
		Evaluator evaluator = Evaluator.create();
		codec.encode(writer, annotation, null, encodedValue, evaluator);
=======
		ReflectionHelper.setFieldValue(codec, Evaluator.class, Evaluator.create());
		codec.encode(writer, annotation, null, encodedValue);
>>>>>>> a11803bf
		writer.flush();

		byte[] bb = encodedValue.toByteArray();
		if(bb.length < randomBytes.length)
			bb = Arrays.copyOf(bb, randomBytes.length);
		Assertions.assertEquals(StringHelper.toHexString(bb), writer.toString());

		BitReader reader = BitReader.wrap(writer);
		BitSet decoded = (BitSet)codec.decode(reader, annotation, null, evaluator);

		Assertions.assertEquals(encodedValue, decoded);
	}

}<|MERGE_RESOLUTION|>--- conflicted
+++ resolved
@@ -107,13 +107,8 @@
 		};
 
 		BitWriter writer = BitWriter.create();
-<<<<<<< HEAD
-		Evaluator evaluator = Evaluator.create();
-		codec.encode(writer, annotation, null, encodedValue, evaluator);
-=======
 		ReflectionHelper.setFieldValue(codec, Evaluator.class, Evaluator.create());
 		codec.encode(writer, annotation, null, encodedValue);
->>>>>>> a11803bf
 		writer.flush();
 
 		byte[] bb = encodedValue.toByteArray();
@@ -122,7 +117,7 @@
 		Assertions.assertEquals(StringHelper.toHexString(bb), writer.toString());
 
 		BitReader reader = BitReader.wrap(writer);
-		BitSet decoded = (BitSet)codec.decode(reader, annotation, null, evaluator);
+		BitSet decoded = (BitSet)codec.decode(reader, annotation, null);
 
 		encodedValue.reverseBits(randomBytes.length * Byte.SIZE);
 		Assertions.assertEquals(encodedValue, decoded);
@@ -182,13 +177,8 @@
 		};
 
 		BitWriter writer = BitWriter.create();
-<<<<<<< HEAD
-		Evaluator evaluator = Evaluator.create();
-		codec.encode(writer, annotation, null, encodedValue, evaluator);
-=======
 		ReflectionHelper.setFieldValue(codec, Evaluator.class, Evaluator.create());
 		codec.encode(writer, annotation, null, encodedValue);
->>>>>>> a11803bf
 		writer.flush();
 
 		byte[] bb = encodedValue.toByteArray();
@@ -197,7 +187,7 @@
 		Assertions.assertEquals(StringHelper.toHexString(bb), writer.toString());
 
 		BitReader reader = BitReader.wrap(writer);
-		BitSet decoded = (BitSet)codec.decode(reader, annotation, null, evaluator);
+		BitSet decoded = (BitSet)codec.decode(reader, annotation, null);
 
 		Assertions.assertEquals(encodedValue, decoded);
 	}
